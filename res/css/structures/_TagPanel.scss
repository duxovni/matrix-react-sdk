--- conflicted
+++ resolved
@@ -15,14 +15,9 @@
 */
 
 .mx_TagPanel {
-<<<<<<< HEAD
-    flex: 0 0 70px;
-    background-color: $tagpanel-bg-color;
-    cursor: pointer;
-=======
     flex: 0 0 60px;
     background-color: $tertiary-accent-color;
->>>>>>> 14830823
+    cursor: pointer;
 
     display: flex;
     flex-direction: column;
