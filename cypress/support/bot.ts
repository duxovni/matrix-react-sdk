--- conflicted
+++ resolved
@@ -20,11 +20,7 @@
 
 import type { MatrixClient } from "matrix-js-sdk/src/client";
 import { SynapseInstance } from "../plugins/synapsedocker";
-<<<<<<< HEAD
-import { MockStorage } from "./storage";
 import { UserCredentials } from "./login";
-=======
->>>>>>> 80be02b5
 import Chainable = Cypress.Chainable;
 
 declare global {
@@ -49,7 +45,6 @@
     }
 }
 
-<<<<<<< HEAD
 function getBot(synapse: SynapseInstance, credentials: UserCredentials): Chainable<MatrixClient> {
     return cy.window({ log: false }).then(win => {
         const cli = new win.matrixcs.MatrixClient({
@@ -61,31 +56,7 @@
             store: new win.matrixcs.MemoryStore(),
             scheduler: new win.matrixcs.MatrixScheduler(),
             cryptoStore: new win.matrixcs.MemoryCryptoStore(),
-            sessionStore: new win.matrixcs.WebStorageSessionStore(new MockStorage()),
         });
-=======
-Cypress.Commands.add("getBot", (synapse: SynapseInstance, displayName?: string): Chainable<MatrixClient> => {
-    const username = Cypress._.uniqueId("userId_");
-    const password = Cypress._.uniqueId("password_");
-    return cy.registerUser(synapse, username, password, displayName).then(credentials => {
-        return cy.window({ log: false }).then(win => {
-            const cli = new win.matrixcs.MatrixClient({
-                baseUrl: synapse.baseUrl,
-                userId: credentials.userId,
-                deviceId: credentials.deviceId,
-                accessToken: credentials.accessToken,
-                request,
-                store: new win.matrixcs.MemoryStore(),
-                scheduler: new win.matrixcs.MatrixScheduler(),
-                cryptoStore: new win.matrixcs.MemoryCryptoStore(),
-            });
-
-            cli.on(win.matrixcs.RoomMemberEvent.Membership, (event, member) => {
-                if (member.membership === "invite" && member.userId === cli.getUserId()) {
-                    cli.joinRoom(member.roomId);
-                }
-            });
->>>>>>> 80be02b5
 
         cli.on(win.matrixcs.RoomMemberEvent.Membership, (event, member) => {
             if (member.membership === "invite" && member.userId === cli.getUserId()) {
