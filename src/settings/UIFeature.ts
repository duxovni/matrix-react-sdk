/*
Copyright 2020 The Matrix.org Foundation C.I.C.

Licensed under the Apache License, Version 2.0 (the "License");
you may not use this file except in compliance with the License.
You may obtain a copy of the License at

    http://www.apache.org/licenses/LICENSE-2.0

Unless required by applicable law or agreed to in writing, software
distributed under the License is distributed on an "AS IS" BASIS,
WITHOUT WARRANTIES OR CONDITIONS OF ANY KIND, either express or implied.
See the License for the specific language governing permissions and
limitations under the License.
*/

// see settings.md for documentation on conventions
export enum UIFeature {
    URLPreviews = "UIFeature.urlPreviews",
    Widgets = "UIFeature.widgets",
<<<<<<< HEAD
    Voip = "UIFeature.voip",
=======
    Feedback = "UIFeature.feedback",
>>>>>>> 2ad08c83
}<|MERGE_RESOLUTION|>--- conflicted
+++ resolved
@@ -18,9 +18,6 @@
 export enum UIFeature {
     URLPreviews = "UIFeature.urlPreviews",
     Widgets = "UIFeature.widgets",
-<<<<<<< HEAD
     Voip = "UIFeature.voip",
-=======
     Feedback = "UIFeature.feedback",
->>>>>>> 2ad08c83
 }