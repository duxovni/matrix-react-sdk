/*
Copyright 2020 The Matrix.org Foundation C.I.C.

Licensed under the Apache License, Version 2.0 (the "License");
you may not use this file except in compliance with the License.
You may obtain a copy of the License at

    http://www.apache.org/licenses/LICENSE-2.0

Unless required by applicable law or agreed to in writing, software
distributed under the License is distributed on an "AS IS" BASIS,
WITHOUT WARRANTIES OR CONDITIONS OF ANY KIND, either express or implied.
See the License for the specific language governing permissions and
limitations under the License.
*/

import * as ModernizrStatic from "modernizr";
<<<<<<< HEAD
import ToastStore from "../stores/ToastStore";
import DeviceListener from "../DeviceListener";
=======
import ContentMessages from "../ContentMessages";
import { IMatrixClientPeg } from "../MatrixClientPeg";
>>>>>>> 29347d0c

declare global {
    interface Window {
        Modernizr: ModernizrStatic;
        mxMatrixClientPeg: IMatrixClientPeg;
        Olm: {
            init: () => Promise<void>;
        };

<<<<<<< HEAD
        mx_ToastStore: ToastStore;
        mx_DeviceListener: DeviceListener;
=======
        mx_ContentMessages: ContentMessages;
>>>>>>> 29347d0c
    }

    // workaround for https://github.com/microsoft/TypeScript/issues/30933
    interface ObjectConstructor {
        fromEntries?(xs: [string|number|symbol, any][]): object
    }

    interface Document {
        // https://developer.mozilla.org/en-US/docs/Web/API/Document/hasStorageAccess
        hasStorageAccess?: () => Promise<boolean>;
    }

    interface StorageEstimate {
        usageDetails?: {[key: string]: number};
    }

    export interface ISettledFulfilled<T> {
        status: "fulfilled";
        value: T;
    }
    export interface ISettledRejected {
        status: "rejected";
        reason: any;
    }

    interface PromiseConstructor {
        allSettled<T>(promises: Promise<T>[]): Promise<Array<ISettledFulfilled<T> | ISettledRejected>>;
    }
}<|MERGE_RESOLUTION|>--- conflicted
+++ resolved
@@ -15,13 +15,10 @@
 */
 
 import * as ModernizrStatic from "modernizr";
-<<<<<<< HEAD
+import ContentMessages from "../ContentMessages";
+import { IMatrixClientPeg } from "../MatrixClientPeg";
 import ToastStore from "../stores/ToastStore";
 import DeviceListener from "../DeviceListener";
-=======
-import ContentMessages from "../ContentMessages";
-import { IMatrixClientPeg } from "../MatrixClientPeg";
->>>>>>> 29347d0c
 
 declare global {
     interface Window {
@@ -31,12 +28,9 @@
             init: () => Promise<void>;
         };
 
-<<<<<<< HEAD
+        mx_ContentMessages: ContentMessages;
         mx_ToastStore: ToastStore;
         mx_DeviceListener: DeviceListener;
-=======
-        mx_ContentMessages: ContentMessages;
->>>>>>> 29347d0c
     }
 
     // workaround for https://github.com/microsoft/TypeScript/issues/30933
