--- conflicted
+++ resolved
@@ -14,26 +14,22 @@
 limitations under the License.
 */
 
-import { Room } from "matrix-js-sdk/src/models/room";
-import * as utils from "matrix-js-sdk/src/utils";
-import { isNullOrUndefined } from "matrix-js-sdk/src/utils";
-import { logger } from "matrix-js-sdk/src/logger";
-
 import { AsyncStoreWithClient } from "./AsyncStoreWithClient";
 import defaultDispatcher from "../dispatcher/dispatcher";
 import { ActionPayload } from "../dispatcher/payloads";
-<<<<<<< HEAD
-=======
 import { Action } from "../dispatcher/actions";
 import { Room } from "matrix-js-sdk/src/models/room";
->>>>>>> 2b52e17a
 import { EffectiveMembership, getEffectiveMembership } from "../utils/membership";
 import SettingsStore from "../settings/SettingsStore";
+import * as utils from "matrix-js-sdk/src/utils";
 import { UPDATE_EVENT } from "./AsyncStore";
 import FlairStore from "./FlairStore";
 import GroupFilterOrderStore from "./GroupFilterOrderStore";
 import GroupStore from "./GroupStore";
 import dis from "../dispatcher/dispatcher";
+import { isNullOrUndefined } from "matrix-js-sdk/src/utils";
+
+import { logger } from "matrix-js-sdk/src/logger";
 
 interface IState {
     // nothing of value - we use account data
