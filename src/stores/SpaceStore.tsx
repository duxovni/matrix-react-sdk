/*
Copyright 2021 The Matrix.org Foundation C.I.C.

Licensed under the Apache License, Version 2.0 (the "License");
you may not use this file except in compliance with the License.
You may obtain a copy of the License at

    http://www.apache.org/licenses/LICENSE-2.0

Unless required by applicable law or agreed to in writing, software
distributed under the License is distributed on an "AS IS" BASIS,
WITHOUT WARRANTIES OR CONDITIONS OF ANY KIND, either express or implied.
See the License for the specific language governing permissions and
limitations under the License.
*/

import {sortBy, throttle} from "lodash";
import {EventType, RoomType} from "matrix-js-sdk/src/@types/event";
import {Room} from "matrix-js-sdk/src/models/room";
import {MatrixEvent} from "matrix-js-sdk/src/models/event";

import {AsyncStoreWithClient} from "./AsyncStoreWithClient";
import defaultDispatcher from "../dispatcher/dispatcher";
import {ActionPayload} from "../dispatcher/payloads";
import RoomListStore from "./room-list/RoomListStore";
import SettingsStore from "../settings/SettingsStore";
import DMRoomMap from "../utils/DMRoomMap";
import {FetchRoomFn} from "./notifications/ListNotificationState";
import {SpaceNotificationState} from "./notifications/SpaceNotificationState";
import {RoomNotificationStateStore} from "./notifications/RoomNotificationStateStore";
import {DefaultTagID} from "./room-list/models";
import {EnhancedMap, mapDiff} from "../utils/maps";
import {setHasDiff} from "../utils/sets";
import {objectDiff} from "../utils/objects";
import {arrayHasDiff} from "../utils/arrays";
import {ISpaceSummaryEvent, ISpaceSummaryRoom} from "../components/structures/SpaceRoomDirectory";
import RoomViewStore from "./RoomViewStore";

type SpaceKey = string | symbol;

interface IState {}

const ACTIVE_SPACE_LS_KEY = "mx_active_space";

export const HOME_SPACE = Symbol("home-space");
export const SUGGESTED_ROOMS = Symbol("suggested-rooms");

export const UPDATE_TOP_LEVEL_SPACES = Symbol("top-level-spaces");
export const UPDATE_SELECTED_SPACE = Symbol("selected-space");
// Space Room ID/HOME_SPACE will be emitted when a Space's children change

const MAX_SUGGESTED_ROOMS = 20;

const getLastViewedRoomsStorageKey = (space?: Room) => {
    const lastViewRooms = "mx_last_viewed_rooms";
    const homeSpace = "home_space";
    return `${lastViewRooms}_${space?.roomId || homeSpace}`;
}

const partitionSpacesAndRooms = (arr: Room[]): [Room[], Room[]] => { // [spaces, rooms]
    return arr.reduce((result, room: Room) => {
        result[room.isSpaceRoom() ? 0 : 1].push(room);
        return result;
    }, [[], []]);
};

const getOrder = (ev: MatrixEvent): string | null => {
    const content = ev.getContent();
    if (typeof content.order === "string" && Array.from(content.order).every((c: string) => {
        const charCode = c.charCodeAt(0);
        return charCode >= 0x20 && charCode <= 0x7F;
    })) {
        return content.order;
    }
    return null;
}

const getRoomFn: FetchRoomFn = (room: Room) => {
    return RoomNotificationStateStore.instance.getRoomState(room);
};

export class SpaceStoreClass extends AsyncStoreWithClient<IState> {
    constructor() {
        super(defaultDispatcher, {});
    }

    // The spaces representing the roots of the various tree-like hierarchies
    private rootSpaces: Room[] = [];
    // The list of rooms not present in any currently joined spaces
    private orphanedRooms = new Set<string>();
    // Map from room ID to set of spaces which list it as a child
    private parentMap = new EnhancedMap<string, Set<string>>();
    // Map from space key to SpaceNotificationState instance representing that space
    private notificationStateMap = new Map<SpaceKey, SpaceNotificationState>();
    // Map from space key to Set of room IDs that should be shown as part of that space's filter
    private spaceFilteredRooms = new Map<string | symbol, Set<string>>();
    // The space currently selected in the Space Panel - if null then `Home` is selected
    private _activeSpace?: Room = null;
    private _suggestedRooms: ISpaceSummaryRoom[] = [];

    public get spacePanelSpaces(): Room[] {
        return this.rootSpaces;
    }

    public get activeSpace(): Room | null {
        return this._activeSpace || null;
    }

    public get suggestedRooms(): ISpaceSummaryRoom[] {
        return this._suggestedRooms;
    }

    public async setActiveSpace(space: Room | null, contextSwitch = true) {
        if (space === this.activeSpace) return;

        this._activeSpace = space;
        this.emit(UPDATE_SELECTED_SPACE, this.activeSpace);
        this.emit(SUGGESTED_ROOMS, this._suggestedRooms = []);

        if (contextSwitch) {
            // view last selected room from space
            const roomId = window.localStorage.getItem(getLastViewedRoomsStorageKey(this.activeSpace));

<<<<<<< HEAD
            if (roomId && this.matrixClient?.getRoom(roomId)?.getMyMembership() === "join") {
                defaultDispatcher.dispatch({
                    action: "view_room",
                    room_id: roomId,
                });
            } else if (space) {
                defaultDispatcher.dispatch({
                    action: "view_room",
                    room_id: space.roomId,
                });
            } else {
                defaultDispatcher.dispatch({
                    action: "view_home_page",
                });
            }
=======
        if (roomId && this.matrixClient?.getRoom(roomId)?.getMyMembership() === "join") {
            defaultDispatcher.dispatch({
                action: "view_room",
                room_id: roomId,
                context_switch: true,
            });
        } else if (space) {
            defaultDispatcher.dispatch({
                action: "view_room",
                room_id: space.roomId,
                context_switch: true,
            });
        } else {
            defaultDispatcher.dispatch({
                action: "view_home_page",
            });
>>>>>>> 5b8cd10e
        }

        // persist space selected
        if (space) {
            window.localStorage.setItem(ACTIVE_SPACE_LS_KEY, space.roomId);
        } else {
            window.localStorage.removeItem(ACTIVE_SPACE_LS_KEY);
        }

        if (space) {
            const data = await this.fetchSuggestedRooms(space);
            if (this._activeSpace === space) {
                this._suggestedRooms = data.rooms.filter(roomInfo => {
                    return roomInfo.room_type !== RoomType.Space
                        && this.matrixClient.getRoom(roomInfo.room_id)?.getMyMembership() !== "join";
                });
                this.emit(SUGGESTED_ROOMS, this._suggestedRooms);
            }
        }
    }

    public fetchSuggestedRooms = async (space: Room, limit = MAX_SUGGESTED_ROOMS) => {
        try {
            const data: {
                rooms: ISpaceSummaryRoom[];
                events: ISpaceSummaryEvent[];
            } = await this.matrixClient.getSpaceSummary(space.roomId, 0, true, false, limit);
            return data;
        } catch (e) {
            console.error(e);
        }
        return {
            rooms: [],
            events: [],
        };
    };

    public addRoomToSpace(space: Room, roomId: string, via: string[], suggested = false, autoJoin = false) {
        return this.matrixClient.sendStateEvent(space.roomId, EventType.SpaceChild, {
            via,
            suggested,
            auto_join: autoJoin,
        }, roomId);
    }

    private getChildren(spaceId: string): Room[] {
        const room = this.matrixClient?.getRoom(spaceId);
        const childEvents = room?.currentState.getStateEvents(EventType.SpaceChild).filter(ev => ev.getContent()?.via);
        return sortBy(childEvents, getOrder)
            .map(ev => this.matrixClient.getRoom(ev.getStateKey()))
            .filter(room => room?.getMyMembership() === "join") || [];
    }

    public getChildRooms(spaceId: string): Room[] {
        return this.getChildren(spaceId).filter(r => !r.isSpaceRoom());
    }

    public getChildSpaces(spaceId: string): Room[] {
        return this.getChildren(spaceId).filter(r => r.isSpaceRoom());
    }

    public getParents(roomId: string, canonicalOnly = false): Room[] {
        const room = this.matrixClient?.getRoom(roomId);
        return room?.currentState.getStateEvents(EventType.SpaceParent)
            .filter(ev => {
                const content = ev.getContent();
                if (!content?.via) return false;
                // TODO apply permissions check to verify that the parent mapping is valid
                if (canonicalOnly && !content?.canonical) return false;
                return true;
            })
            .map(ev => this.matrixClient.getRoom(ev.getStateKey()))
            .filter(Boolean) || [];
    }

    public getCanonicalParent(roomId: string): Room | null {
        const parents = this.getParents(roomId, true);
        return sortBy(parents, r => r.roomId)?.[0] || null;
    }

    public getSpaces = () => {
        return this.matrixClient.getRooms().filter(r => r.isSpaceRoom() && r.getMyMembership() === "join");
    };

    public getSpaceFilteredRoomIds = (space: Room | null): Set<string> => {
        return this.spaceFilteredRooms.get(space?.roomId || HOME_SPACE) || new Set();
    };

    private rebuild = throttle(() => {
        // get all most-upgraded rooms & spaces except spaces which have been left (historical)
        const visibleRooms = this.matrixClient.getVisibleRooms().filter(r => {
            return !r.isSpaceRoom() || r.getMyMembership() === "join";
        });

        const unseenChildren = new Set<Room>(visibleRooms);
        const backrefs = new EnhancedMap<string, Set<string>>();

        // Sort spaces by room ID to force the cycle breaking to be deterministic
        const spaces = sortBy(visibleRooms.filter(r => r.isSpaceRoom()), space => space.roomId);

        // TODO handle cleaning up links when a Space is removed
        spaces.forEach(space => {
            const children = this.getChildren(space.roomId);
            children.forEach(child => {
                unseenChildren.delete(child);

                backrefs.getOrCreate(child.roomId, new Set()).add(space.roomId);
            });
        });

        const [rootSpaces, orphanedRooms] = partitionSpacesAndRooms(Array.from(unseenChildren));

        // somewhat algorithm to handle full-cycles
        const detachedNodes = new Set<Room>(spaces);

        const markTreeChildren = (rootSpace: Room, unseen: Set<Room>) => {
            const stack = [rootSpace];
            while (stack.length) {
                const op = stack.pop();
                unseen.delete(op);
                this.getChildSpaces(op.roomId).forEach(space => {
                    if (unseen.has(space)) {
                        stack.push(space);
                    }
                });
            }
        };

        rootSpaces.forEach(rootSpace => {
            markTreeChildren(rootSpace, detachedNodes);
        });

        // Handle spaces forming fully cyclical relationships.
        // In order, assume each detachedNode is a root unless it has already
        // been claimed as the child of prior detached node.
        // Work from a copy of the detachedNodes set as it will be mutated as part of this operation.
        Array.from(detachedNodes).forEach(detachedNode => {
            if (!detachedNodes.has(detachedNode)) return;
            // declare this detached node a new root, find its children, without ever looping back to it
            detachedNodes.delete(detachedNode);
            rootSpaces.push(detachedNode);
            markTreeChildren(detachedNode, detachedNodes);

            // TODO only consider a detached node a root space if it has no *parents other than the ones forming cycles
        });

        // TODO neither of these handle an A->B->C->A with an additional C->D
        // detachedNodes.forEach(space => {
        //     rootSpaces.push(space);
        // });

        this.orphanedRooms = new Set(orphanedRooms);
        this.rootSpaces = rootSpaces;
        this.parentMap = backrefs;

        // if the currently selected space no longer exists, remove its selection
        if (this._activeSpace && detachedNodes.has(this._activeSpace)) {
            this.setActiveSpace(null);
        }

        this.onRoomsUpdate(); // TODO only do this if a change has happened
        this.emit(UPDATE_TOP_LEVEL_SPACES, this.spacePanelSpaces);
    }, 100, {trailing: true, leading: true});

    onSpaceUpdate = () => {
        this.rebuild();
    }

    private showInHomeSpace = (room: Room) => {
        return !this.parentMap.get(room.roomId)?.size // put all orphaned rooms in the Home Space
            || DMRoomMap.shared().getUserIdForRoomId(room.roomId) // put all DMs in the Home Space
            || RoomListStore.instance.getTagsForRoom(room).includes(DefaultTagID.Favourite) // show all favourites
    };

    // Update a given room due to its tag changing (e.g DM-ness or Fav-ness)
    // This can only change whether it shows up in the HOME_SPACE or not
    private onRoomUpdate = (room: Room) => {
        if (this.showInHomeSpace(room)) {
            this.spaceFilteredRooms.get(HOME_SPACE)?.add(room.roomId);
            this.emit(HOME_SPACE);
        } else if (!this.orphanedRooms.has(room.roomId)) {
            this.spaceFilteredRooms.get(HOME_SPACE)?.delete(room.roomId);
            this.emit(HOME_SPACE);
        }
    };

    private onSpaceMembersChange = (ev: MatrixEvent) => {
        // skip this update if we do not have a DM with this user
        if (DMRoomMap.shared().getDMRoomsForUserId(ev.getStateKey()).length < 1) return;
        this.onRoomsUpdate();
    };

    private onRoomsUpdate = throttle(() => {
        // TODO resolve some updates as deltas
        const visibleRooms = this.matrixClient.getVisibleRooms();

        const oldFilteredRooms = this.spaceFilteredRooms;
        this.spaceFilteredRooms = new Map();

        // put all invites (rooms & spaces) in the Home Space
        const invites = this.matrixClient.getRooms().filter(r => r.getMyMembership() === "invite");
        this.spaceFilteredRooms.set(HOME_SPACE, new Set<string>(invites.map(room => room.roomId)));

        visibleRooms.forEach(room => {
            if (this.showInHomeSpace(room)) {
                this.spaceFilteredRooms.get(HOME_SPACE).add(room.roomId);
            }
        });

        this.rootSpaces.forEach(s => {
            // traverse each space tree in DFS to build up the supersets as you go up,
            // reusing results from like subtrees.
            const fn = (spaceId: string, parentPath: Set<string>): Set<string> => {
                if (parentPath.has(spaceId)) return; // prevent cycles

                // reuse existing results if multiple similar branches exist
                if (this.spaceFilteredRooms.has(spaceId)) {
                    return this.spaceFilteredRooms.get(spaceId);
                }

                const [childSpaces, childRooms] = partitionSpacesAndRooms(this.getChildren(spaceId));
                const roomIds = new Set(childRooms.map(r => r.roomId));
                const space = this.matrixClient?.getRoom(spaceId);

                // Add relevant DMs
                space?.getJoinedMembers().forEach(member => {
                    DMRoomMap.shared().getDMRoomsForUserId(member.userId).forEach(roomId => {
                        roomIds.add(roomId);
                    });
                });

                const newPath = new Set(parentPath).add(spaceId);
                childSpaces.forEach(childSpace => {
                    fn(childSpace.roomId, newPath)?.forEach(roomId => {
                        roomIds.add(roomId);
                    });
                });
                this.spaceFilteredRooms.set(spaceId, roomIds);
                return roomIds;
            };

            fn(s.roomId, new Set());
        });

        const diff = mapDiff(oldFilteredRooms, this.spaceFilteredRooms);
        // filter out keys which changed by reference only by checking whether the sets differ
        const changed = diff.changed.filter(k => setHasDiff(oldFilteredRooms.get(k), this.spaceFilteredRooms.get(k)));
        [...diff.added, ...diff.removed, ...changed].forEach(k => {
            this.emit(k);
        });

        this.spaceFilteredRooms.forEach((roomIds, s) => {
            // Update NotificationStates
            const rooms = this.matrixClient.getRooms().filter(room => roomIds.has(room.roomId));
            this.getNotificationState(s)?.setRooms(rooms);
        });
    }, 100, {trailing: true, leading: true});

    private onRoom = (room: Room) => {
        if (room?.isSpaceRoom()) {
            this.onSpaceUpdate();
            this.emit(room.roomId);
        } else {
            // this.onRoomUpdate(room);
            this.onRoomsUpdate();
        }

        if (room.getMyMembership() === "join") {
            if (!room.isSpaceRoom()) {
                const numSuggestedRooms = this._suggestedRooms.length;
                this._suggestedRooms = this._suggestedRooms.filter(r => r.room_id !== room.roomId);
                if (numSuggestedRooms !== this._suggestedRooms.length) {
                    this.emit(SUGGESTED_ROOMS, this._suggestedRooms);
                }
            } else if (room.roomId === RoomViewStore.getRoomId()) {
                // if the user was looking at the space and then joined: select that space
                this.setActiveSpace(room);
            }
        }
    };

    private onRoomState = (ev: MatrixEvent) => {
        const room = this.matrixClient.getRoom(ev.getRoomId());
        if (!room) return;

        switch (ev.getType()) {
            case EventType.SpaceChild:
                if (room.isSpaceRoom()) {
                    this.onSpaceUpdate();
                    this.emit(room.roomId);
                }
                break;

            case EventType.SpaceParent:
                // TODO rebuild the space parent and not the room - check permissions?
                // TODO confirm this after implementing parenting behaviour
                if (room.isSpaceRoom()) {
                    this.onSpaceUpdate();
                } else {
                    this.onRoomUpdate(room);
                }
                this.emit(room.roomId);
                break;

            case EventType.RoomMember:
                if (room.isSpaceRoom()) {
                    this.onSpaceMembersChange(ev);
                }
                break;
        }
    };

    private onRoomAccountData = (ev: MatrixEvent, room: Room, lastEvent?: MatrixEvent) => {
        if (ev.getType() === EventType.Tag && !room.isSpaceRoom()) {
            // If the room was in favourites and now isn't or the opposite then update its position in the trees
            const oldTags = lastEvent?.getContent()?.tags || {};
            const newTags = ev.getContent()?.tags || {};
            if (!!oldTags[DefaultTagID.Favourite] !== !!newTags[DefaultTagID.Favourite]) {
                this.onRoomUpdate(room);
            }
        }
    }

    private onAccountData = (ev: MatrixEvent, lastEvent: MatrixEvent) => {
        if (ev.getType() === EventType.Direct) {
            const lastContent = lastEvent.getContent();
            const content = ev.getContent();

            const diff = objectDiff<Record<string, string[]>>(lastContent, content);
            // filter out keys which changed by reference only by checking whether the sets differ
            const changed = diff.changed.filter(k => arrayHasDiff(lastContent[k], content[k]));
            // DM tag changes, refresh relevant rooms
            new Set([...diff.added, ...diff.removed, ...changed]).forEach(roomId => {
                const room = this.matrixClient?.getRoom(roomId);
                if (room) {
                    this.onRoomUpdate(room);
                }
            });
        }
    };

    protected async onNotReady() {
        if (!SettingsStore.getValue("feature_spaces")) return;
        if (this.matrixClient) {
            this.matrixClient.removeListener("Room", this.onRoom);
            this.matrixClient.removeListener("Room.myMembership", this.onRoom);
            this.matrixClient.removeListener("RoomState.events", this.onRoomState);
            this.matrixClient.removeListener("Room.accountData", this.onRoomAccountData);
            this.matrixClient.removeListener("accountData", this.onAccountData);
        }
        await this.reset({});
    }

    protected async onReady() {
        if (!SettingsStore.getValue("feature_spaces")) return;
        this.matrixClient.on("Room", this.onRoom);
        this.matrixClient.on("Room.myMembership", this.onRoom);
        this.matrixClient.on("RoomState.events", this.onRoomState);
        this.matrixClient.on("Room.accountData", this.onRoomAccountData);
        this.matrixClient.on("accountData", this.onAccountData);

        await this.onSpaceUpdate(); // trigger an initial update

        // restore selected state from last session if any and still valid
        const lastSpaceId = window.localStorage.getItem(ACTIVE_SPACE_LS_KEY);
        if (lastSpaceId) {
            const space = this.rootSpaces.find(s => s.roomId === lastSpaceId);
            if (space) {
                this.setActiveSpace(space);
            }
        }
    }

    protected async onAction(payload: ActionPayload) {
        if (!SettingsStore.getValue("feature_spaces")) return;
        switch (payload.action) {
            case "view_room": {
                const room = this.matrixClient?.getRoom(payload.room_id);
                if (!room) break;

<<<<<<< HEAD
                if (room.isSpaceRoom()) {
                    this.setActiveSpace(room);
                } else if (!this.getSpaceFilteredRoomIds(this.activeSpace).has(room.roomId)) {
                    // TODO maybe reverse these first 2 clauses once space panel active is fixed
                    let parent = this.rootSpaces.find(s => this.spaceFilteredRooms.get(s.roomId)?.has(room.roomId));
                    if (!parent) {
                        parent = this.getCanonicalParent(room.roomId);
                    }
                    if (!parent) {
                        const parents = Array.from(this.parentMap.get(room.roomId) || []);
                        parent = parents.find(p => this.matrixClient.getRoom(p));
                    }
                    if (parent) {
                        // don't trigger a context switch when we are switching a space to match the chosen room
                        this.setActiveSpace(parent, false);
=======
                // Don't auto-switch rooms when reacting to a context-switch
                // as this is not helpful and can create loops of rooms/space switching
                if (payload.context_switch) break;

                // persist last viewed room from a space

                // Don't save if the room is a space room. This would cause a problem:
                // When switching to a space home, we first view that room and
                // only after that we switch to that space. This causes us to
                // save the space home to be the last viewed room in the home
                // space.
                if (room && !room.isSpaceRoom()) {
                    window.localStorage.setItem(getLastViewedRoomsStorageKey(this.activeSpace), payload.room_id);
                }

                if (room?.getMyMembership() === "join") {
                    if (room.isSpaceRoom()) {
                        this.setActiveSpace(room);
                    } else if (!this.spaceFilteredRooms.get(this._activeSpace?.roomId || HOME_SPACE).has(room.roomId)) {
                        // TODO maybe reverse these first 2 clauses once space panel active is fixed
                        let parent = this.rootSpaces.find(s => this.spaceFilteredRooms.get(s.roomId)?.has(room.roomId));
                        if (!parent) {
                            parent = this.getCanonicalParent(room.roomId);
                        }
                        if (!parent) {
                            const parents = Array.from(this.parentMap.get(room.roomId) || []);
                            parent = parents.find(p => this.matrixClient.getRoom(p));
                        }
                        if (parent) {
                            this.setActiveSpace(parent);
                        }
>>>>>>> 5b8cd10e
                    }
                }

                // Persist last viewed room from a space
                // we don't await setActiveSpace above as we only care about this.activeSpace being up to date
                // synchronously for the below code - everything else can and should be async.
                window.localStorage.setItem(getLastViewedRoomsStorageKey(this.activeSpace), payload.room_id);
                break;
            }
            case "after_leave_room":
                if (this._activeSpace && payload.room_id === this._activeSpace.roomId) {
                    this.setActiveSpace(null);
                }
                break;
        }
    }

    public getNotificationState(key: SpaceKey): SpaceNotificationState {
        if (this.notificationStateMap.has(key)) {
            return this.notificationStateMap.get(key);
        }

        const state = new SpaceNotificationState(key, getRoomFn);
        this.notificationStateMap.set(key, state);
        return state;
    }

    // traverse space tree with DFS calling fn on each space including the given root one
    public traverseSpace(
        spaceId: string,
        fn: (roomId: string) => void,
        includeRooms = false,
        parentPath?: Set<string>,
    ) {
        if (parentPath && parentPath.has(spaceId)) return; // prevent cycles

        fn(spaceId);

        const newPath = new Set(parentPath).add(spaceId);
        const [childSpaces, childRooms] = partitionSpacesAndRooms(this.getChildren(spaceId));

        if (includeRooms) {
            childRooms.forEach(r => fn(r.roomId));
        }
        childSpaces.forEach(s => this.traverseSpace(s.roomId, fn, includeRooms, newPath));
    }
}

export default class SpaceStore {
    private static internalInstance = new SpaceStoreClass();

    public static get instance(): SpaceStoreClass {
        return SpaceStore.internalInstance;
    }
}

window.mxSpaceStore = SpaceStore.instance;<|MERGE_RESOLUTION|>--- conflicted
+++ resolved
@@ -121,40 +121,23 @@
             // view last selected room from space
             const roomId = window.localStorage.getItem(getLastViewedRoomsStorageKey(this.activeSpace));
 
-<<<<<<< HEAD
             if (roomId && this.matrixClient?.getRoom(roomId)?.getMyMembership() === "join") {
                 defaultDispatcher.dispatch({
                     action: "view_room",
                     room_id: roomId,
+                    context_switch: true,
                 });
             } else if (space) {
                 defaultDispatcher.dispatch({
                     action: "view_room",
                     room_id: space.roomId,
+                    context_switch: true,
                 });
             } else {
                 defaultDispatcher.dispatch({
                     action: "view_home_page",
                 });
             }
-=======
-        if (roomId && this.matrixClient?.getRoom(roomId)?.getMyMembership() === "join") {
-            defaultDispatcher.dispatch({
-                action: "view_room",
-                room_id: roomId,
-                context_switch: true,
-            });
-        } else if (space) {
-            defaultDispatcher.dispatch({
-                action: "view_room",
-                room_id: space.roomId,
-                context_switch: true,
-            });
-        } else {
-            defaultDispatcher.dispatch({
-                action: "view_home_page",
-            });
->>>>>>> 5b8cd10e
         }
 
         // persist space selected
@@ -533,9 +516,13 @@
         switch (payload.action) {
             case "view_room": {
                 const room = this.matrixClient?.getRoom(payload.room_id);
-                if (!room) break;
-
-<<<<<<< HEAD
+
+                // Don't auto-switch rooms when reacting to a context-switch
+                // as this is not helpful and can create loops of rooms/space switching
+                if (!room || payload.context_switch) break;
+
+                // persist last viewed room from a space
+
                 if (room.isSpaceRoom()) {
                     this.setActiveSpace(room);
                 } else if (!this.getSpaceFilteredRoomIds(this.activeSpace).has(room.roomId)) {
@@ -551,39 +538,6 @@
                     if (parent) {
                         // don't trigger a context switch when we are switching a space to match the chosen room
                         this.setActiveSpace(parent, false);
-=======
-                // Don't auto-switch rooms when reacting to a context-switch
-                // as this is not helpful and can create loops of rooms/space switching
-                if (payload.context_switch) break;
-
-                // persist last viewed room from a space
-
-                // Don't save if the room is a space room. This would cause a problem:
-                // When switching to a space home, we first view that room and
-                // only after that we switch to that space. This causes us to
-                // save the space home to be the last viewed room in the home
-                // space.
-                if (room && !room.isSpaceRoom()) {
-                    window.localStorage.setItem(getLastViewedRoomsStorageKey(this.activeSpace), payload.room_id);
-                }
-
-                if (room?.getMyMembership() === "join") {
-                    if (room.isSpaceRoom()) {
-                        this.setActiveSpace(room);
-                    } else if (!this.spaceFilteredRooms.get(this._activeSpace?.roomId || HOME_SPACE).has(room.roomId)) {
-                        // TODO maybe reverse these first 2 clauses once space panel active is fixed
-                        let parent = this.rootSpaces.find(s => this.spaceFilteredRooms.get(s.roomId)?.has(room.roomId));
-                        if (!parent) {
-                            parent = this.getCanonicalParent(room.roomId);
-                        }
-                        if (!parent) {
-                            const parents = Array.from(this.parentMap.get(room.roomId) || []);
-                            parent = parents.find(p => this.matrixClient.getRoom(p));
-                        }
-                        if (parent) {
-                            this.setActiveSpace(parent);
-                        }
->>>>>>> 5b8cd10e
                     }
                 }
 
