/*
Copyright 2015 - 2022 The Matrix.org Foundation C.I.C.

Licensed under the Apache License, Version 2.0 (the "License");
you may not use this file except in compliance with the License.
You may obtain a copy of the License at

    http://www.apache.org/licenses/LICENSE-2.0

Unless required by applicable law or agreed to in writing, software
distributed under the License is distributed on an "AS IS" BASIS,
WITHOUT WARRANTIES OR CONDITIONS OF ANY KIND, either express or implied.
See the License for the specific language governing permissions and
limitations under the License.
*/

import React from 'react';
import { MatrixEvent } from "matrix-js-sdk/src/models/event";
import { logger } from "matrix-js-sdk/src/logger";
import { removeDirectionOverrideChars } from 'matrix-js-sdk/src/utils';
import { GuestAccess, HistoryVisibility, JoinRule } from "matrix-js-sdk/src/@types/partials";
import { EventType, MsgType } from "matrix-js-sdk/src/@types/event";
import {
    M_EMOTE,
    M_NOTICE,
    M_MESSAGE,
    MessageEvent,
    M_POLL_START,
    M_POLL_END,
    PollStartEvent,
} from "matrix-events-sdk";
import { LOCATION_EVENT_TYPE } from "matrix-js-sdk/src/@types/location";

import { _t } from './languageHandler';
import * as Roles from './Roles';
import { isValid3pidInvite } from "./RoomInvite";
import SettingsStore from "./settings/SettingsStore";
import { ALL_RULE_TYPES, ROOM_RULE_TYPES, SERVER_RULE_TYPES, USER_RULE_TYPES } from "./mjolnir/BanList";
import { WIDGET_LAYOUT_EVENT_TYPE } from "./stores/widgets/WidgetLayoutStore";
import { RightPanelPhases } from './stores/right-panel/RightPanelStorePhases';
import { Action } from './dispatcher/actions';
import defaultDispatcher from './dispatcher/dispatcher';
import { MatrixClientPeg } from "./MatrixClientPeg";
import { ROOM_SECURITY_TAB } from "./components/views/dialogs/RoomSettingsDialog";
import AccessibleButton from './components/views/elements/AccessibleButton';
import RightPanelStore from './stores/right-panel/RightPanelStore';
import UserIdentifierCustomisations from './customisations/UserIdentifier';

<<<<<<< HEAD
import { logger } from "matrix-js-sdk/src/logger";
import { removeDirectionOverrideChars } from 'matrix-js-sdk/src/utils';
import CallHandler from './CallHandler';
import { RoomMember } from 'matrix-js-sdk/src/models/room-member';

/*
 * Attempt to retrieve the displayname of a user from an event. If the user is a virtual user,
 * return the displayname of the native user instead. In either case, if a displayname cannot
 * be found, simply return the MXID of the user instead.
 *
 * @param event The event to extract the user from.
 */
function getSenderNameFromPotentiallyVirtualUser(event: MatrixEvent) {
    // Retrieve the room ID from the event
    const potentiallyVirtualRoom = MatrixClientPeg.get().getRoom(event.getRoomId());

    // Check if the event is from a virtual room
    if (
        !CallHandler.sharedInstance().getSupportsVirtualRooms() ||
        !window.mxVoipUserMapper.isVirtualRoom(potentiallyVirtualRoom)
    ) {
        // If not, simply extract the sender information from the incoming event
        return event.sender ? event.sender.name : _t('Someone');
    }

    // Otherwise, assume the caller is a virtual user and attempt to look up the corresponding
    // native user

    // We can avoid a potentially expensive virtual -> native user lookup by checking if the native room
    // only has two people in it. If so, then the other user in that room is likely the matching native user.
    const nativeRoomId = window.mxVoipUserMapper.nativeRoomForVirtualRoom(potentiallyVirtualRoom.roomId);
    const nativeRoom = MatrixClientPeg.get().getRoom(nativeRoomId);
    const nativeRoomjoinedMembers = nativeRoom.getJoinedMembers();

    const getSenderNameForUserId = (userId) => {
        return MatrixClientPeg.get().getProfileInfo(userId).then((resp) => {
            if (resp.displayname) {
                return resp.displayname;
            }

            return userId;
        }).catch((e) => {
            console.error('Error getting native user profile', e);
            return userId;
        });
    };

    let nativeUser: RoomMember;
    if (nativeRoomjoinedMembers.length === 2) {
        // Assume the other user in the native room is the native user.
        // Find and pull them from the room's joined member list
        const myUserId = MatrixClientPeg.get().getUserId();
        nativeUser = nativeRoomjoinedMembers.find((roomMember) => {
            return roomMember.userId !== myUserId;
        });

        // If a native user was found, return their profile information
        if (nativeUser) {
            return getSenderNameForUserId(nativeUser.userId);
        }
    } else {
        // Perform a virtual to native user third-party lookup
        return window.mxVoipUserMapper.virtualUserToNativeUser(event.sender.userId).then((nativeUserId) => {
            // If a native user was found, return their profile information
            if (nativeUserId) {
                return getSenderNameForUserId(nativeUser.userId);
            }
        }).catch((e) => {
            console.error('Error lookup up native user for virtual user', e);
            return event.sender.userId;
        });
    }
=======
export function getSenderName(event: MatrixEvent): string {
    return event.sender?.name ?? event.getSender() ?? _t("Someone");
>>>>>>> 75b03ca1
}

// These functions are frequently used just to check whether an event has
// any text to display at all. For this reason they return deferred values
// to avoid the expense of looking up translations when they're not needed.

function textForCallInviteEvent(event: MatrixEvent): () => string | null {
<<<<<<< HEAD
=======
    const senderName = getSenderName(event);
    // FIXME: Find a better way to determine this from the event?
>>>>>>> 75b03ca1
    let isVoice = true;
    if (event.getContent().offer && event.getContent().offer.sdp &&
        event.getContent().offer.sdp.indexOf('m=video') !== -1) {
        isVoice = false;
    }
    const isSupported = MatrixClientPeg.get().supportsVoip();

    // This ladder could be reduced down to a couple string variables, however other languages
    // can have a hard time translating those strings. In an effort to make translations easier
    // and more accurate, we break out the string-based variables to a couple booleans.
    if (isVoice && isSupported) {
        return () => _t("%(senderName)s placed a voice call.", {
<<<<<<< HEAD
            senderName: getSenderNameFromPotentiallyVirtualUser(event),
        });
    } else if (isVoice && !isSupported) {
        return () => _t("%(senderName)s placed a voice call. (not supported by this browser)", {
            senderName: getSenderNameFromPotentiallyVirtualUser(event),
        });
    } else if (!isVoice && isSupported) {
        return () => _t("%(senderName)s placed a video call.", {
            senderName: getSenderNameFromPotentiallyVirtualUser(event),
        });
    } else if (!isVoice && !isSupported) {
        return () => _t("%(senderName)s placed a video call. (not supported by this browser)", {
            senderName: getSenderNameFromPotentiallyVirtualUser(event),
=======
            senderName: senderName,
        });
    } else if (isVoice && !isSupported) {
        return () => _t("%(senderName)s placed a voice call. (not supported by this browser)", {
            senderName: senderName,
        });
    } else if (!isVoice && isSupported) {
        return () => _t("%(senderName)s placed a video call.", {
            senderName: senderName,
        });
    } else if (!isVoice && !isSupported) {
        return () => _t("%(senderName)s placed a video call. (not supported by this browser)", {
            senderName: senderName,
>>>>>>> 75b03ca1
        });
    }
}

function textForMemberEvent(ev: MatrixEvent, allowJSX: boolean, showHiddenEvents?: boolean): () => string | null {
    // XXX: SYJS-16 "sender is sometimes null for join messages"
    const senderName = ev.sender ? ev.sender.name : ev.getSender();
    const targetName = ev.target ? ev.target.name : ev.getStateKey();
    const prevContent = ev.getPrevContent();
    const content = ev.getContent();
    const reason = content.reason;

    switch (content.membership) {
        case 'invite': {
            const threePidContent = content.third_party_invite;
            if (threePidContent) {
                if (threePidContent.display_name) {
                    return () => _t('%(targetName)s accepted the invitation for %(displayName)s', {
                        targetName,
                        displayName: threePidContent.display_name,
                    });
                } else {
                    return () => _t('%(targetName)s accepted an invitation', { targetName });
                }
            } else {
                return () => _t('%(senderName)s invited %(targetName)s', { senderName, targetName });
            }
        }
        case 'ban':
            return () => reason
                ? _t('%(senderName)s banned %(targetName)s: %(reason)s', { senderName, targetName, reason })
                : _t('%(senderName)s banned %(targetName)s', { senderName, targetName });
        case 'join':
            if (prevContent && prevContent.membership === 'join') {
                if (prevContent.displayname && content.displayname && prevContent.displayname !== content.displayname) {
                    return () => _t('%(oldDisplayName)s changed their display name to %(displayName)s', {
                        // We're taking the display namke directly from the event content here so we need
                        // to strip direction override chars which the js-sdk would normally do when
                        // calculating the display name
                        oldDisplayName: removeDirectionOverrideChars(prevContent.displayname),
                        displayName: removeDirectionOverrideChars(content.displayname),
                    });
                } else if (!prevContent.displayname && content.displayname) {
                    return () => _t('%(senderName)s set their display name to %(displayName)s', {
                        senderName: ev.getSender(),
                        displayName: removeDirectionOverrideChars(content.displayname),
                    });
                } else if (prevContent.displayname && !content.displayname) {
                    return () => _t('%(senderName)s removed their display name (%(oldDisplayName)s)', {
                        senderName,
                        oldDisplayName: removeDirectionOverrideChars(prevContent.displayname),
                    });
                } else if (prevContent.avatar_url && !content.avatar_url) {
                    return () => _t('%(senderName)s removed their profile picture', { senderName });
                } else if (prevContent.avatar_url && content.avatar_url &&
                    prevContent.avatar_url !== content.avatar_url) {
                    return () => _t('%(senderName)s changed their profile picture', { senderName });
                } else if (!prevContent.avatar_url && content.avatar_url) {
                    return () => _t('%(senderName)s set a profile picture', { senderName });
                } else if (showHiddenEvents ?? SettingsStore.getValue("showHiddenEventsInTimeline")) {
                    // This is a null rejoin, it will only be visible if using 'show hidden events' (labs)
                    return () => _t("%(senderName)s made no change", { senderName });
                } else {
                    return null;
                }
            } else {
                if (!ev.target) logger.warn("Join message has no target! -- " + ev.getContent().state_key);
                return () => _t('%(targetName)s joined the room', { targetName });
            }
        case 'leave':
            if (ev.getSender() === ev.getStateKey()) {
                if (prevContent.membership === "invite") {
                    return () => _t('%(targetName)s rejected the invitation', { targetName });
                } else {
                    return () => reason
                        ? _t('%(targetName)s left the room: %(reason)s', { targetName, reason })
                        : _t('%(targetName)s left the room', { targetName });
                }
            } else if (prevContent.membership === "ban") {
                return () => _t('%(senderName)s unbanned %(targetName)s', { senderName, targetName });
            } else if (prevContent.membership === "invite") {
                return () => reason
                    ? _t('%(senderName)s withdrew %(targetName)s\'s invitation: %(reason)s', {
                        senderName,
                        targetName,
                        reason,
                    })
                    : _t('%(senderName)s withdrew %(targetName)s\'s invitation', { senderName, targetName });
            } else if (prevContent.membership === "join") {
                return () => reason
                    ? _t('%(senderName)s removed %(targetName)s: %(reason)s', {
                        senderName,
                        targetName,
                        reason,
                    })
                    : _t('%(senderName)s removed %(targetName)s', { senderName, targetName });
            } else {
                return null;
            }
    }
}

function textForTopicEvent(ev: MatrixEvent): () => string | null {
    const senderDisplayName = ev.sender && ev.sender.name ? ev.sender.name : ev.getSender();
    return () => _t('%(senderDisplayName)s changed the topic to "%(topic)s".', {
        senderDisplayName,
        topic: ev.getContent().topic,
    });
}

function textForRoomAvatarEvent(ev: MatrixEvent): () => string | null {
    const senderDisplayName = ev?.sender?.name || ev.getSender();
    return () => _t('%(senderDisplayName)s changed the room avatar.', { senderDisplayName });
}

function textForRoomNameEvent(ev: MatrixEvent): () => string | null {
    const senderDisplayName = ev.sender && ev.sender.name ? ev.sender.name : ev.getSender();

    if (!ev.getContent().name || ev.getContent().name.trim().length === 0) {
        return () => _t('%(senderDisplayName)s removed the room name.', { senderDisplayName });
    }
    if (ev.getPrevContent().name) {
        return () => _t('%(senderDisplayName)s changed the room name from %(oldRoomName)s to %(newRoomName)s.', {
            senderDisplayName,
            oldRoomName: ev.getPrevContent().name,
            newRoomName: ev.getContent().name,
        });
    }
    return () => _t('%(senderDisplayName)s changed the room name to %(roomName)s.', {
        senderDisplayName,
        roomName: ev.getContent().name,
    });
}

function textForTombstoneEvent(ev: MatrixEvent): () => string | null {
    const senderDisplayName = ev.sender && ev.sender.name ? ev.sender.name : ev.getSender();
    return () => _t('%(senderDisplayName)s upgraded this room.', { senderDisplayName });
}

const onViewJoinRuleSettingsClick = () => {
    defaultDispatcher.dispatch({
        action: "open_room_settings",
        initial_tab_id: ROOM_SECURITY_TAB,
    });
};

function textForJoinRulesEvent(ev: MatrixEvent, allowJSX: boolean): () => string | JSX.Element | null {
    const senderDisplayName = ev.sender && ev.sender.name ? ev.sender.name : ev.getSender();
    switch (ev.getContent().join_rule) {
        case JoinRule.Public:
            return () => _t('%(senderDisplayName)s made the room public to whoever knows the link.', {
                senderDisplayName,
            });
        case JoinRule.Invite:
            return () => _t('%(senderDisplayName)s made the room invite only.', {
                senderDisplayName,
            });
        case JoinRule.Restricted:
            if (allowJSX) {
                return () => <span>
                    { _t('%(senderDisplayName)s changed who can join this room. <a>View settings</a>.', {
                        senderDisplayName,
                    }, {
                        "a": (sub) => <AccessibleButton kind='link_inline' onClick={onViewJoinRuleSettingsClick}>
                            { sub }
                        </AccessibleButton>,
                    }) }
                </span>;
            }

            return () => _t('%(senderDisplayName)s changed who can join this room.', { senderDisplayName });
        default:
            // The spec supports "knock" and "private", however nothing implements these.
            return () => _t('%(senderDisplayName)s changed the join rule to %(rule)s', {
                senderDisplayName,
                rule: ev.getContent().join_rule,
            });
    }
}

function textForGuestAccessEvent(ev: MatrixEvent): () => string | null {
    const senderDisplayName = ev.sender && ev.sender.name ? ev.sender.name : ev.getSender();
    switch (ev.getContent().guest_access) {
        case GuestAccess.CanJoin:
            return () => _t('%(senderDisplayName)s has allowed guests to join the room.', { senderDisplayName });
        case GuestAccess.Forbidden:
            return () => _t('%(senderDisplayName)s has prevented guests from joining the room.', { senderDisplayName });
        default:
            // There's no other options we can expect, however just for safety's sake we'll do this.
            return () => _t('%(senderDisplayName)s changed guest access to %(rule)s', {
                senderDisplayName,
                rule: ev.getContent().guest_access,
            });
    }
}

function textForRelatedGroupsEvent(ev: MatrixEvent): () => string | null {
    const senderDisplayName = ev.sender && ev.sender.name ? ev.sender.name : ev.getSender();
    const groups = ev.getContent().groups || [];
    const prevGroups = ev.getPrevContent().groups || [];
    const added = groups.filter((g) => !prevGroups.includes(g));
    const removed = prevGroups.filter((g) => !groups.includes(g));

    if (added.length && !removed.length) {
        return () => _t('%(senderDisplayName)s enabled flair for %(groups)s in this room.', {
            senderDisplayName,
            groups: added.join(', '),
        });
    } else if (!added.length && removed.length) {
        return () => _t('%(senderDisplayName)s disabled flair for %(groups)s in this room.', {
            senderDisplayName,
            groups: removed.join(', '),
        });
    } else if (added.length && removed.length) {
        return () => _t('%(senderDisplayName)s enabled flair for %(newGroups)s and disabled flair for ' +
            '%(oldGroups)s in this room.', {
            senderDisplayName,
            newGroups: added.join(', '),
            oldGroups: removed.join(', '),
        });
    } else {
        // Don't bother rendering this change (because there were no changes)
        return null;
    }
}

function textForServerACLEvent(ev: MatrixEvent): () => string | null {
    const senderDisplayName = ev.sender && ev.sender.name ? ev.sender.name : ev.getSender();
    const prevContent = ev.getPrevContent();
    const current = ev.getContent();
    const prev = {
        deny: Array.isArray(prevContent.deny) ? prevContent.deny : [],
        allow: Array.isArray(prevContent.allow) ? prevContent.allow : [],
        allow_ip_literals: !(prevContent.allow_ip_literals === false),
    };

    let getText = null;
    if (prev.deny.length === 0 && prev.allow.length === 0) {
        getText = () => _t("%(senderDisplayName)s set the server ACLs for this room.", { senderDisplayName });
    } else {
        getText = () => _t("%(senderDisplayName)s changed the server ACLs for this room.", { senderDisplayName });
    }

    if (!Array.isArray(current.allow)) {
        current.allow = [];
    }

    // If we know for sure everyone is banned, mark the room as obliterated
    if (current.allow.length === 0) {
        return () => getText() + " " +
            _t("🎉 All servers are banned from participating! This room can no longer be used.");
    }

    return getText;
}

function textForMessageEvent(ev: MatrixEvent): () => string | null {
    const type = ev.getType();
    const content = ev.getContent();
    const msgtype = content.msgtype;

    if (LOCATION_EVENT_TYPE.matches(type) || LOCATION_EVENT_TYPE.matches(msgtype)) {
        return textForLocationEvent(ev);
    }

    return () => {
        const senderDisplayName = ev.sender && ev.sender.name ? ev.sender.name : ev.getSender();
        let message = ev.getContent().body;
        if (ev.isRedacted()) {
            message = _t("Message deleted");
            const unsigned = ev.getUnsigned();
            const redactedBecauseUserId = unsigned?.redacted_because?.sender;
            if (redactedBecauseUserId && redactedBecauseUserId !== ev.getSender()) {
                const room = MatrixClientPeg.get().getRoom(ev.getRoomId());
                const sender = room?.getMember(redactedBecauseUserId);
                message = _t("Message deleted by %(name)s", {
                    name: sender?.name || redactedBecauseUserId,
                });
            }
        }

        if (SettingsStore.isEnabled("feature_extensible_events")) {
            const extev = ev.unstableExtensibleEvent as MessageEvent;
            if (extev) {
                if (extev.isEquivalentTo(M_EMOTE)) {
                    return `* ${senderDisplayName} ${extev.text}`;
                } else if (extev.isEquivalentTo(M_NOTICE) || extev.isEquivalentTo(M_MESSAGE)) {
                    return `${senderDisplayName}: ${extev.text}`;
                }
            }
        }

        if (ev.getContent().msgtype === MsgType.Emote) {
            message = "* " + senderDisplayName + " " + message;
        } else if (ev.getContent().msgtype === MsgType.Image) {
            message = _t('%(senderDisplayName)s sent an image.', { senderDisplayName });
        } else if (ev.getType() == EventType.Sticker) {
            message = _t('%(senderDisplayName)s sent a sticker.', { senderDisplayName });
        } else {
            // in this case, parse it as a plain text message
            message = senderDisplayName + ': ' + message;
        }
        return message;
    };
}

function textForCanonicalAliasEvent(ev: MatrixEvent): () => string | null {
    const senderName = ev.sender && ev.sender.name ? ev.sender.name : ev.getSender();
    const oldAlias = ev.getPrevContent().alias;
    const oldAltAliases = ev.getPrevContent().alt_aliases || [];
    const newAlias = ev.getContent().alias;
    const newAltAliases = ev.getContent().alt_aliases || [];
    const removedAltAliases = oldAltAliases.filter(alias => !newAltAliases.includes(alias));
    const addedAltAliases = newAltAliases.filter(alias => !oldAltAliases.includes(alias));

    if (!removedAltAliases.length && !addedAltAliases.length) {
        if (newAlias) {
            return () => _t('%(senderName)s set the main address for this room to %(address)s.', {
                senderName: senderName,
                address: ev.getContent().alias,
            });
        } else if (oldAlias) {
            return () => _t('%(senderName)s removed the main address for this room.', {
                senderName: senderName,
            });
        }
    } else if (newAlias === oldAlias) {
        if (addedAltAliases.length && !removedAltAliases.length) {
            return () => _t('%(senderName)s added the alternative addresses %(addresses)s for this room.', {
                senderName: senderName,
                addresses: addedAltAliases.join(", "),
                count: addedAltAliases.length,
            });
        } if (removedAltAliases.length && !addedAltAliases.length) {
            return () => _t('%(senderName)s removed the alternative addresses %(addresses)s for this room.', {
                senderName: senderName,
                addresses: removedAltAliases.join(", "),
                count: removedAltAliases.length,
            });
        } if (removedAltAliases.length && addedAltAliases.length) {
            return () => _t('%(senderName)s changed the alternative addresses for this room.', {
                senderName: senderName,
            });
        }
    } else {
        // both alias and alt_aliases where modified
        return () => _t('%(senderName)s changed the main and alternative addresses for this room.', {
            senderName: senderName,
        });
    }
    // in case there is no difference between the two events,
    // say something as we can't simply hide the tile from here
    return () => _t('%(senderName)s changed the addresses for this room.', {
        senderName: senderName,
    });
}

function textForThreePidInviteEvent(event: MatrixEvent): () => string | null {
    const senderName = getSenderName(event);

    if (!isValid3pidInvite(event)) {
        return () => _t('%(senderName)s revoked the invitation for %(targetDisplayName)s to join the room.', {
            senderName,
            targetDisplayName: event.getPrevContent().display_name || _t("Someone"),
        });
    }

    return () => _t('%(senderName)s sent an invitation to %(targetDisplayName)s to join the room.', {
        senderName,
        targetDisplayName: event.getContent().display_name,
    });
}

function textForHistoryVisibilityEvent(event: MatrixEvent): () => string | null {
    const senderName = getSenderName(event);
    switch (event.getContent().history_visibility) {
        case HistoryVisibility.Invited:
            return () => _t('%(senderName)s made future room history visible to all room members, '
                + 'from the point they are invited.', { senderName });
        case HistoryVisibility.Joined:
            return () => _t('%(senderName)s made future room history visible to all room members, '
                + 'from the point they joined.', { senderName });
        case HistoryVisibility.Shared:
            return () => _t('%(senderName)s made future room history visible to all room members.', { senderName });
        case HistoryVisibility.WorldReadable:
            return () => _t('%(senderName)s made future room history visible to anyone.', { senderName });
        default:
            return () => _t('%(senderName)s made future room history visible to unknown (%(visibility)s).', {
                senderName,
                visibility: event.getContent().history_visibility,
            });
    }
}

// Currently will only display a change if a user's power level is changed
function textForPowerEvent(event: MatrixEvent): () => string | null {
    const senderName = getSenderName(event);
    if (!event.getPrevContent() || !event.getPrevContent().users ||
        !event.getContent() || !event.getContent().users) {
        return null;
    }
    const previousUserDefault = event.getPrevContent().users_default || 0;
    const currentUserDefault = event.getContent().users_default || 0;
    // Construct set of userIds
    const users = [];
    Object.keys(event.getContent().users).forEach(
        (userId) => {
            if (users.indexOf(userId) === -1) users.push(userId);
        },
    );
    Object.keys(event.getPrevContent().users).forEach(
        (userId) => {
            if (users.indexOf(userId) === -1) users.push(userId);
        },
    );

    const diffs = [];
    users.forEach((userId) => {
        // Previous power level
        let from = event.getPrevContent().users[userId];
        if (!Number.isInteger(from)) {
            from = previousUserDefault;
        }
        // Current power level
        let to = event.getContent().users[userId];
        if (!Number.isInteger(to)) {
            to = currentUserDefault;
        }
        if (from === previousUserDefault && to === currentUserDefault) { return; }
        if (to !== from) {
            const name = UserIdentifierCustomisations.getDisplayUserIdentifier(userId, { roomId: event.getRoomId() });
            diffs.push({ userId, name, from, to });
        }
    });
    if (!diffs.length) {
        return null;
    }

    // XXX: This is also surely broken for i18n
    return () => _t('%(senderName)s changed the power level of %(powerLevelDiffText)s.', {
        senderName,
        powerLevelDiffText: diffs.map(diff =>
            _t('%(userId)s from %(fromPowerLevel)s to %(toPowerLevel)s', {
                userId: diff.name,
                fromPowerLevel: Roles.textualPowerLevel(diff.from, previousUserDefault),
                toPowerLevel: Roles.textualPowerLevel(diff.to, currentUserDefault),
            }),
        ).join(", "),
    });
}

const onPinnedOrUnpinnedMessageClick = (messageId: string, roomId: string): void => {
    defaultDispatcher.dispatch({
        action: Action.ViewRoom,
        event_id: messageId,
        highlighted: true,
        room_id: roomId,
    });
};

const onPinnedMessagesClick = (): void => {
    RightPanelStore.instance.setCard({ phase: RightPanelPhases.PinnedMessages }, false);
};

function textForPinnedEvent(event: MatrixEvent, allowJSX: boolean): () => string | JSX.Element | null {
    if (!SettingsStore.getValue("feature_pinning")) return null;
    const senderName = getSenderName(event);
    const roomId = event.getRoomId();

    const pinned = event.getContent().pinned ?? [];
    const previouslyPinned = event.getPrevContent().pinned ?? [];
    const newlyPinned = pinned.filter(item => previouslyPinned.indexOf(item) < 0);
    const newlyUnpinned = previouslyPinned.filter(item => pinned.indexOf(item) < 0);

    if (newlyPinned.length === 1 && newlyUnpinned.length === 0) {
        // A single message was pinned, include a link to that message.
        if (allowJSX) {
            const messageId = newlyPinned.pop();

            return () => (
                <span>
                    { _t(
                        "%(senderName)s pinned <a>a message</a> to this room. See all <b>pinned messages</b>.",
                        { senderName },
                        {
                            "a": (sub) =>
                                <AccessibleButton kind='link_inline' onClick={(e) => onPinnedOrUnpinnedMessageClick(messageId, roomId)}>
                                    { sub }
                                </AccessibleButton>,
                            "b": (sub) =>
                                <AccessibleButton kind='link_inline' onClick={onPinnedMessagesClick}>
                                    { sub }
                                </AccessibleButton>,
                        },
                    ) }
                </span>
            );
        }

        return () => _t("%(senderName)s pinned a message to this room. See all pinned messages.", { senderName });
    }

    if (newlyUnpinned.length === 1 && newlyPinned.length === 0) {
        // A single message was unpinned, include a link to that message.
        if (allowJSX) {
            const messageId = newlyUnpinned.pop();

            return () => (
                <span>
                    { _t(
                        "%(senderName)s unpinned <a>a message</a> from this room. See all <b>pinned messages</b>.",
                        { senderName },
                        {
                            "a": (sub) =>
                                <AccessibleButton kind='link_inline' onClick={(e) => onPinnedOrUnpinnedMessageClick(messageId, roomId)}>
                                    { sub }
                                </AccessibleButton>,
                            "b": (sub) =>
                                <AccessibleButton kind='link_inline' onClick={onPinnedMessagesClick}>
                                    { sub }
                                </AccessibleButton>,
                        },
                    ) }
                </span>
            );
        }

        return () => _t("%(senderName)s unpinned a message from this room. See all pinned messages.", { senderName });
    }

    if (allowJSX) {
        return () => (
            <span>
                { _t(
                    "%(senderName)s changed the <a>pinned messages</a> for the room.",
                    { senderName },
                    {
                        "a": (sub) =>
                            <AccessibleButton kind='link_inline' onClick={onPinnedMessagesClick}>
                                { sub }
                            </AccessibleButton>,
                    },
                ) }
            </span>
        );
    }

    return () => _t("%(senderName)s changed the pinned messages for the room.", { senderName });
}

function textForWidgetEvent(event: MatrixEvent): () => string | null {
    const senderName = event.getSender();
    const { name: prevName, type: prevType, url: prevUrl } = event.getPrevContent();
    const { name, type, url } = event.getContent() || {};

    let widgetName = name || prevName || type || prevType || '';
    // Apply sentence case to widget name
    if (widgetName && widgetName.length > 0) {
        widgetName = widgetName[0].toUpperCase() + widgetName.slice(1);
    }

    // If the widget was removed, its content should be {}, but this is sufficiently
    // equivalent to that condition.
    if (url) {
        if (prevUrl) {
            return () => _t('%(widgetName)s widget modified by %(senderName)s', {
                widgetName, senderName,
            });
        } else {
            return () => _t('%(widgetName)s widget added by %(senderName)s', {
                widgetName, senderName,
            });
        }
    } else {
        return () => _t('%(widgetName)s widget removed by %(senderName)s', {
            widgetName, senderName,
        });
    }
}

function textForWidgetLayoutEvent(event: MatrixEvent): () => string | null {
    const senderName = event.sender?.name || event.getSender();
    return () => _t("%(senderName)s has updated the room layout", { senderName });
}

function textForMjolnirEvent(event: MatrixEvent): () => string | null {
    const senderName = event.getSender();
    const { entity: prevEntity } = event.getPrevContent();
    const { entity, recommendation, reason } = event.getContent();

    // Rule removed
    if (!entity) {
        if (USER_RULE_TYPES.includes(event.getType())) {
            return () => _t("%(senderName)s removed the rule banning users matching %(glob)s",
                { senderName, glob: prevEntity });
        } else if (ROOM_RULE_TYPES.includes(event.getType())) {
            return () => _t("%(senderName)s removed the rule banning rooms matching %(glob)s",
                { senderName, glob: prevEntity });
        } else if (SERVER_RULE_TYPES.includes(event.getType())) {
            return () => _t("%(senderName)s removed the rule banning servers matching %(glob)s",
                { senderName, glob: prevEntity });
        }

        // Unknown type. We'll say something, but we shouldn't end up here.
        return () => _t("%(senderName)s removed a ban rule matching %(glob)s", { senderName, glob: prevEntity });
    }

    // Invalid rule
    if (!recommendation || !reason) return () => _t(`%(senderName)s updated an invalid ban rule`, { senderName });

    // Rule updated
    if (entity === prevEntity) {
        if (USER_RULE_TYPES.includes(event.getType())) {
            return () => _t("%(senderName)s updated the rule banning users matching %(glob)s for %(reason)s",
                { senderName, glob: entity, reason });
        } else if (ROOM_RULE_TYPES.includes(event.getType())) {
            return () => _t("%(senderName)s updated the rule banning rooms matching %(glob)s for %(reason)s",
                { senderName, glob: entity, reason });
        } else if (SERVER_RULE_TYPES.includes(event.getType())) {
            return () => _t("%(senderName)s updated the rule banning servers matching %(glob)s for %(reason)s",
                { senderName, glob: entity, reason });
        }

        // Unknown type. We'll say something but we shouldn't end up here.
        return () => _t("%(senderName)s updated a ban rule matching %(glob)s for %(reason)s",
            { senderName, glob: entity, reason });
    }

    // New rule
    if (!prevEntity) {
        if (USER_RULE_TYPES.includes(event.getType())) {
            return () => _t("%(senderName)s created a rule banning users matching %(glob)s for %(reason)s",
                { senderName, glob: entity, reason });
        } else if (ROOM_RULE_TYPES.includes(event.getType())) {
            return () => _t("%(senderName)s created a rule banning rooms matching %(glob)s for %(reason)s",
                { senderName, glob: entity, reason });
        } else if (SERVER_RULE_TYPES.includes(event.getType())) {
            return () => _t("%(senderName)s created a rule banning servers matching %(glob)s for %(reason)s",
                { senderName, glob: entity, reason });
        }

        // Unknown type. We'll say something but we shouldn't end up here.
        return () => _t("%(senderName)s created a ban rule matching %(glob)s for %(reason)s",
            { senderName, glob: entity, reason });
    }

    // else the entity !== prevEntity - count as a removal & add
    if (USER_RULE_TYPES.includes(event.getType())) {
        return () => _t(
            "%(senderName)s changed a rule that was banning users matching %(oldGlob)s to matching " +
            "%(newGlob)s for %(reason)s",
            { senderName, oldGlob: prevEntity, newGlob: entity, reason },
        );
    } else if (ROOM_RULE_TYPES.includes(event.getType())) {
        return () => _t(
            "%(senderName)s changed a rule that was banning rooms matching %(oldGlob)s to matching " +
            "%(newGlob)s for %(reason)s",
            { senderName, oldGlob: prevEntity, newGlob: entity, reason },
        );
    } else if (SERVER_RULE_TYPES.includes(event.getType())) {
        return () => _t(
            "%(senderName)s changed a rule that was banning servers matching %(oldGlob)s to matching " +
            "%(newGlob)s for %(reason)s",
            { senderName, oldGlob: prevEntity, newGlob: entity, reason },
        );
    }

    // Unknown type. We'll say something but we shouldn't end up here.
    return () => _t("%(senderName)s updated a ban rule that was matching %(oldGlob)s to matching %(newGlob)s " +
        "for %(reason)s", { senderName, oldGlob: prevEntity, newGlob: entity, reason });
}

export function textForLocationEvent(event: MatrixEvent): () => string | null {
    return () => _t("%(senderName)s has shared their location", {
        senderName: getSenderName(event),
    });
}

function textForPollStartEvent(event: MatrixEvent): () => string | null {
    return () => _t("%(senderName)s has started a poll - %(pollQuestion)s", {
        senderName: getSenderName(event),
        pollQuestion: (event.unstableExtensibleEvent as PollStartEvent)?.question?.text,
    });
}

function textForPollEndEvent(event: MatrixEvent): () => string | null {
    return () => _t("%(senderName)s has ended a poll", {
        senderName: getSenderName(event),
    });
}

interface IHandlers {
    [type: string]:
        (ev: MatrixEvent, allowJSX: boolean, showHiddenEvents?: boolean) =>
            (() => string | JSX.Element | null);
}

const handlers: IHandlers = {
    [EventType.RoomMessage]: textForMessageEvent,
    [EventType.Sticker]: textForMessageEvent,
    [EventType.CallInvite]: textForCallInviteEvent,
    [M_POLL_START.name]: textForPollStartEvent,
    [M_POLL_END.name]: textForPollEndEvent,
    [M_POLL_START.altName]: textForPollStartEvent,
    [M_POLL_END.altName]: textForPollEndEvent,
};

const stateHandlers: IHandlers = {
    [EventType.RoomCanonicalAlias]: textForCanonicalAliasEvent,
    [EventType.RoomName]: textForRoomNameEvent,
    [EventType.RoomTopic]: textForTopicEvent,
    [EventType.RoomMember]: textForMemberEvent,
    [EventType.RoomAvatar]: textForRoomAvatarEvent,
    [EventType.RoomThirdPartyInvite]: textForThreePidInviteEvent,
    [EventType.RoomHistoryVisibility]: textForHistoryVisibilityEvent,
    [EventType.RoomPowerLevels]: textForPowerEvent,
    [EventType.RoomPinnedEvents]: textForPinnedEvent,
    [EventType.RoomServerAcl]: textForServerACLEvent,
    [EventType.RoomTombstone]: textForTombstoneEvent,
    [EventType.RoomJoinRules]: textForJoinRulesEvent,
    [EventType.RoomGuestAccess]: textForGuestAccessEvent,
    'm.room.related_groups': textForRelatedGroupsEvent,

    // TODO: Enable support for m.widget event type (https://github.com/vector-im/element-web/issues/13111)
    'im.vector.modular.widgets': textForWidgetEvent,
    [WIDGET_LAYOUT_EVENT_TYPE]: textForWidgetLayoutEvent,
};

// Add all the Mjolnir stuff to the renderer
for (const evType of ALL_RULE_TYPES) {
    stateHandlers[evType] = textForMjolnirEvent;
}

/**
 * Determines whether the given event has text to display.
 * @param ev The event
 * @param showHiddenEvents An optional cached setting value for showHiddenEventsInTimeline
 *     to avoid hitting the settings store
 */
export function hasText(ev: MatrixEvent, showHiddenEvents?: boolean): boolean {
    const handler = (ev.isState() ? stateHandlers : handlers)[ev.getType()];
    return Boolean(handler?.(ev, false, showHiddenEvents));
}

/**
 * Gets the textual content of the given event.
 * @param ev The event
 * @param allowJSX Whether to output rich JSX content
 * @param showHiddenEvents An optional cached setting value for showHiddenEventsInTimeline
 *     to avoid hitting the settings store
 */
export function textForEvent(ev: MatrixEvent): string;
export function textForEvent(ev: MatrixEvent, allowJSX: true, showHiddenEvents?: boolean): string | JSX.Element;
export function textForEvent(ev: MatrixEvent, allowJSX = false, showHiddenEvents?: boolean): string | JSX.Element {
    const handler = (ev.isState() ? stateHandlers : handlers)[ev.getType()];
    return handler?.(ev, allowJSX, showHiddenEvents)?.() || '';
}<|MERGE_RESOLUTION|>--- conflicted
+++ resolved
@@ -30,7 +30,9 @@
     PollStartEvent,
 } from "matrix-events-sdk";
 import { LOCATION_EVENT_TYPE } from "matrix-js-sdk/src/@types/location";
-
+import { RoomMember } from 'matrix-js-sdk/src/models/room-member';
+
+import CallHandler from './CallHandler';
 import { _t } from './languageHandler';
 import * as Roles from './Roles';
 import { isValid3pidInvite } from "./RoomInvite";
@@ -46,12 +48,6 @@
 import RightPanelStore from './stores/right-panel/RightPanelStore';
 import UserIdentifierCustomisations from './customisations/UserIdentifier';
 
-<<<<<<< HEAD
-import { logger } from "matrix-js-sdk/src/logger";
-import { removeDirectionOverrideChars } from 'matrix-js-sdk/src/utils';
-import CallHandler from './CallHandler';
-import { RoomMember } from 'matrix-js-sdk/src/models/room-member';
-
 /*
  * Attempt to retrieve the displayname of a user from an event. If the user is a virtual user,
  * return the displayname of the native user instead. In either case, if a displayname cannot
@@ -59,13 +55,13 @@
  *
  * @param event The event to extract the user from.
  */
-function getSenderNameFromPotentiallyVirtualUser(event: MatrixEvent) {
+function getSenderName(event: MatrixEvent) {
     // Retrieve the room ID from the event
     const potentiallyVirtualRoom = MatrixClientPeg.get().getRoom(event.getRoomId());
 
     // Check if the event is from a virtual room
     if (
-        !CallHandler.sharedInstance().getSupportsVirtualRooms() ||
+        !CallHandler.instance.getSupportsVirtualRooms() ||
         !window.mxVoipUserMapper.isVirtualRoom(potentiallyVirtualRoom)
     ) {
         // If not, simply extract the sender information from the incoming event
@@ -119,10 +115,6 @@
             return event.sender.userId;
         });
     }
-=======
-export function getSenderName(event: MatrixEvent): string {
-    return event.sender?.name ?? event.getSender() ?? _t("Someone");
->>>>>>> 75b03ca1
 }
 
 // These functions are frequently used just to check whether an event has
@@ -130,11 +122,8 @@
 // to avoid the expense of looking up translations when they're not needed.
 
 function textForCallInviteEvent(event: MatrixEvent): () => string | null {
-<<<<<<< HEAD
-=======
     const senderName = getSenderName(event);
     // FIXME: Find a better way to determine this from the event?
->>>>>>> 75b03ca1
     let isVoice = true;
     if (event.getContent().offer && event.getContent().offer.sdp &&
         event.getContent().offer.sdp.indexOf('m=video') !== -1) {
@@ -147,21 +136,6 @@
     // and more accurate, we break out the string-based variables to a couple booleans.
     if (isVoice && isSupported) {
         return () => _t("%(senderName)s placed a voice call.", {
-<<<<<<< HEAD
-            senderName: getSenderNameFromPotentiallyVirtualUser(event),
-        });
-    } else if (isVoice && !isSupported) {
-        return () => _t("%(senderName)s placed a voice call. (not supported by this browser)", {
-            senderName: getSenderNameFromPotentiallyVirtualUser(event),
-        });
-    } else if (!isVoice && isSupported) {
-        return () => _t("%(senderName)s placed a video call.", {
-            senderName: getSenderNameFromPotentiallyVirtualUser(event),
-        });
-    } else if (!isVoice && !isSupported) {
-        return () => _t("%(senderName)s placed a video call. (not supported by this browser)", {
-            senderName: getSenderNameFromPotentiallyVirtualUser(event),
-=======
             senderName: senderName,
         });
     } else if (isVoice && !isSupported) {
@@ -175,7 +149,6 @@
     } else if (!isVoice && !isSupported) {
         return () => _t("%(senderName)s placed a video call. (not supported by this browser)", {
             senderName: senderName,
->>>>>>> 75b03ca1
         });
     }
 }
