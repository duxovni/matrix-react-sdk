--- conflicted
+++ resolved
@@ -900,7 +900,6 @@
             <AutoHideScrollbar
                 wrappedRef={this._collectScroll}
                 onScroll={this.onScroll}
-<<<<<<< HEAD
                 onWheel={this.props.onUserScroll}
                 className={`mx_ScrollPanel ${this.props.className}`} style={this.props.style}>
                     { this.props.fixedChildren }
@@ -911,18 +910,5 @@
                     </div>
                 </AutoHideScrollbar>
             );
-=======
-                className={`mx_ScrollPanel ${this.props.className}`}
-                style={this.props.style}
-            >
-                { this.props.fixedChildren }
-                <div className="mx_RoomView_messageListWrapper">
-                    <ol ref={this._itemlist} className="mx_RoomView_MessageList" aria-live="polite" role="list">
-                        { this.props.children }
-                    </ol>
-                </div>
-            </AutoHideScrollbar>
-        );
->>>>>>> a6adfde8
     }
 }