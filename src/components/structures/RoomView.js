/*
Copyright 2015, 2016 OpenMarket Ltd
Copyright 2017 Vector Creations Ltd

Licensed under the Apache License, Version 2.0 (the "License");
you may not use this file except in compliance with the License.
You may obtain a copy of the License at

    http://www.apache.org/licenses/LICENSE-2.0

Unless required by applicable law or agreed to in writing, software
distributed under the License is distributed on an "AS IS" BASIS,
WITHOUT WARRANTIES OR CONDITIONS OF ANY KIND, either express or implied.
See the License for the specific language governing permissions and
limitations under the License.
*/

// TODO: This component is enormous! There's several things which could stand-alone:
//  - Search results component
//  - Drag and drop
//  - File uploading - uploadFile()

var React = require("react");
var ReactDOM = require("react-dom");
var q = require("q");
var classNames = require("classnames");
var Matrix = require("matrix-js-sdk");
import { _t } from '../../languageHandler';

var UserSettingsStore = require('../../UserSettingsStore');
var MatrixClientPeg = require("../../MatrixClientPeg");
var ContentMessages = require("../../ContentMessages");
var Modal = require("../../Modal");
var sdk = require('../../index');
var CallHandler = require('../../CallHandler');
var TabComplete = require("../../TabComplete");
var Resend = require("../../Resend");
var dis = require("../../dispatcher");
var Tinter = require("../../Tinter");
var rate_limited_func = require('../../ratelimitedfunc');
var ObjectUtils = require('../../ObjectUtils');
var Rooms = require('../../Rooms');

import KeyCode from '../../KeyCode';

import UserProvider from '../../autocomplete/UserProvider';

import RoomViewStore from '../../stores/RoomViewStore';

var DEBUG = false;

if (DEBUG) {
    // using bind means that we get to keep useful line numbers in the console
    var debuglog = console.log.bind(console);
} else {
    var debuglog = function() {};
}

module.exports = React.createClass({
    displayName: 'RoomView',
    propTypes: {
        ConferenceHandler: React.PropTypes.any,

        // Called with the credentials of a registered user (if they were a ROU that
        // transitioned to PWLU)
        onRegistered: React.PropTypes.func,

        // An object representing a third party invite to join this room
        // Fields:
        // * inviteSignUrl (string) The URL used to join this room from an email invite
        //                          (given as part of the link in the invite email)
        // * invitedEmail (string) The email address that was invited to this room
        thirdPartyInvite: React.PropTypes.object,

        // Any data about the room that would normally come from the Home Server
        // but has been passed out-of-band, eg. the room name and avatar URL
        // from an email invite (a workaround for the fact that we can't
        // get this information from the HS using an email invite).
        // Fields:
        //  * name (string) The room's name
        //  * avatarUrl (string) The mxc:// avatar URL for the room
        //  * inviterName (string) The display name of the person who
        //  *                      invited us tovthe room
        oobData: React.PropTypes.object,

        // id of an event to jump to. If not given, will go to the end of the
        // live timeline.
        eventId: React.PropTypes.string,

        // where to position the event given by eventId, in pixels from the
        // bottom of the viewport. If not given, will try to put the event
        // 1/3 of the way down the viewport.
        eventPixelOffset: React.PropTypes.number,

        // ID of an event to highlight. If undefined, no event will be highlighted.
        // Typically this will either be the same as 'eventId', or undefined.
        highlightedEventId: React.PropTypes.string,

        // is the RightPanel collapsed?
        collapsedRhs: React.PropTypes.bool,

        // a map from room id to scroll state, which will be updated on unmount.
        //
        // If there is no special scroll state (ie, we are following the live
        // timeline), the scroll state is null. Otherwise, it is an object with
        // the following properties:
        //
        //    focussedEvent: the ID of the 'focussed' event. Typically this is
        //        the last event fully visible in the viewport, though if we
        //        have done an explicit scroll to an explicit event, it will be
        //        that event.
        //
        //    pixelOffset: the number of pixels the window is scrolled down
        //        from the focussedEvent.
        scrollStateMap: React.PropTypes.object,
    },

    getInitialState: function() {
        return {
            room: null,
            roomId: null,
            roomLoading: true,

            forwardingEvent: null,
            editingRoomSettings: false,
            uploadingRoomSettings: false,
            numUnreadMessages: 0,
            draggingFile: false,
            searching: false,
            searchResults: null,
            unsentMessageError: '',
            callState: null,
            guestsCanJoin: false,
            canPeek: false,

            // error object, as from the matrix client/server API
            // If we failed to load information about the room,
            // store the error here.
            roomLoadError: null,

            // this is true if we are fully scrolled-down, and are looking at
            // the end of the live timeline. It has the effect of hiding the
            // 'scroll to bottom' knob, among a couple of other things.
            atEndOfLiveTimeline: true,

            showTopUnreadMessagesBar: false,

            auxPanelMaxHeight: undefined,

            statusBarVisible: false,
        };
    },

    componentWillMount: function() {
        this.dispatcherRef = dis.register(this.onAction);
        MatrixClientPeg.get().on("Room", this.onRoom);
        MatrixClientPeg.get().on("Room.timeline", this.onRoomTimeline);
        MatrixClientPeg.get().on("Room.name", this.onRoomName);
        MatrixClientPeg.get().on("Room.accountData", this.onRoomAccountData);
        MatrixClientPeg.get().on("RoomState.members", this.onRoomStateMember);
        MatrixClientPeg.get().on("RoomMember.membership", this.onRoomMemberMembership);
        MatrixClientPeg.get().on("accountData", this.onAccountData);

        this.tabComplete = new TabComplete({
            allowLooping: false,
            autoEnterTabComplete: true,
            onClickCompletes: true,
            onStateChange: (isCompleting) => {
                this.forceUpdate();
            },
        });

        // Start listening for RoomViewStore updates
        RoomViewStore.addListener(this._onRoomViewStoreUpdate);
        this._onRoomViewStoreUpdate(true);
    },

    _onRoomViewStoreUpdate: function(initial) {
        if (this.unmounted) {
            return;
        }
        this.setState({
            roomId: RoomViewStore.getRoomId(),
            roomAlias: RoomViewStore.getRoomAlias(),
            joining: RoomViewStore.isJoining(),
            joinError: RoomViewStore.getJoinError(),
        }, () => {
            this._onHaveRoom();
            this.onRoom(MatrixClientPeg.get().getRoom(this.state.roomId));
        });
    },

    _onHaveRoom: function() {
        // if this is an unknown room then we're in one of three states:
        // - This is a room we can peek into (search engine) (we can /peek)
        // - This is a room we can publicly join or were invited to. (we can /join)
        // - This is a room we cannot join at all. (no action can help us)
        // We can't try to /join because this may implicitly accept invites (!)
        // We can /peek though. If it fails then we present the join UI. If it
        // succeeds then great, show the preview (but we still may be able to /join!).
        // Note that peeking works by room ID and room ID only, as opposed to joining
        // which must be by alias or invite wherever possible (peeking currently does
        // not work over federation).

        // NB. We peek if we are not in the room, although if we try to peek into
        // a room in which we have a member event (ie. we've left) synapse will just
        // send us the same data as we get in the sync (ie. the last events we saw).
        const room = MatrixClientPeg.get().getRoom(this.state.roomId);
        let isUserJoined = null;
        if (room) {
            isUserJoined = room.hasMembershipState(
                MatrixClientPeg.get().credentials.userId, 'join',
            );

            this._updateAutoComplete(room);
            this.tabComplete.loadEntries(room);
        }
        if (!isUserJoined && !this.state.joining && this.state.roomId) {
            if (this.props.autoJoin) {
                this.onJoinButtonClicked();
            } else if (this.state.roomId) {
                console.log("Attempting to peek into room %s", this.state.roomId);

                MatrixClientPeg.get().peekInRoom(this.state.roomId).then((room) => {
                    this.setState({
                        room: room,
                        roomLoading: false,
                    });
                    this._onRoomLoaded(room);
                }, (err) => {
                    // This won't necessarily be a MatrixError, but we duck-type
                    // here and say if it's got an 'errcode' key with the right value,
                    // it means we can't peek.
                    if (err.errcode == "M_GUEST_ACCESS_FORBIDDEN") {
                        // This is fine: the room just isn't peekable (we assume).
                        this.setState({
                            roomLoading: false,
                        });
                    } else {
                        throw err;
                    }
                }).done();
            }
        } else if (isUserJoined) {
            MatrixClientPeg.get().stopPeeking();
            this.setState({
                unsentMessageError: this._getUnsentMessageError(room),
            });
            this._onRoomLoaded(room);
        }
    },

    componentDidMount: function() {
        var call = this._getCallForRoom();
        var callState = call ? call.call_state : "ended";
        this.setState({
            callState: callState
        });

        this._updateConfCallNotification();

        window.addEventListener('beforeunload', this.onPageUnload);
        window.addEventListener('resize', this.onResize);
        this.onResize();

        document.addEventListener("keydown", this.onKeyDown);

        // XXX: EVIL HACK to autofocus inviting on empty rooms.
        // We use the setTimeout to avoid racing with focus_composer.
        if (this.state.room &&
            this.state.room.getJoinedMembers().length == 1 &&
            this.state.room.getLiveTimeline() &&
            this.state.room.getLiveTimeline().getEvents() &&
            this.state.room.getLiveTimeline().getEvents().length <= 6)
        {
            var inviteBox = document.getElementById("mx_SearchableEntityList_query");
            setTimeout(function() {
                if (inviteBox) {
                    inviteBox.focus();
                }
            }, 50);
        }
    },

    componentWillReceiveProps: function(newProps) {
        if (newProps.eventId != this.props.eventId) {
            // when we change focussed event id, hide the search results.
            this.setState({searchResults: null});
        }
    },

    shouldComponentUpdate: function(nextProps, nextState) {
        return (!ObjectUtils.shallowEqual(this.props, nextProps) ||
                !ObjectUtils.shallowEqual(this.state, nextState));
    },

    componentDidUpdate: function() {
        if (this.refs.roomView) {
            var roomView = ReactDOM.findDOMNode(this.refs.roomView);
            if (!roomView.ondrop) {
                roomView.addEventListener('drop', this.onDrop);
                roomView.addEventListener('dragover', this.onDragOver);
                roomView.addEventListener('dragleave', this.onDragLeaveOrEnd);
                roomView.addEventListener('dragend', this.onDragLeaveOrEnd);
            }
        }
    },

    componentWillUnmount: function() {
        // set a boolean to say we've been unmounted, which any pending
        // promises can use to throw away their results.
        //
        // (We could use isMounted, but facebook have deprecated that.)
        this.unmounted = true;

        // update the scroll map before we get unmounted
        this._updateScrollMap();

        if (this.refs.roomView) {
            // disconnect the D&D event listeners from the room view. This
            // is really just for hygiene - we're going to be
            // deleted anyway, so it doesn't matter if the event listeners
            // don't get cleaned up.
            var roomView = ReactDOM.findDOMNode(this.refs.roomView);
            roomView.removeEventListener('drop', this.onDrop);
            roomView.removeEventListener('dragover', this.onDragOver);
            roomView.removeEventListener('dragleave', this.onDragLeaveOrEnd);
            roomView.removeEventListener('dragend', this.onDragLeaveOrEnd);
        }
        dis.unregister(this.dispatcherRef);
        if (MatrixClientPeg.get()) {
            MatrixClientPeg.get().removeListener("Room", this.onRoom);
            MatrixClientPeg.get().removeListener("Room.timeline", this.onRoomTimeline);
            MatrixClientPeg.get().removeListener("Room.name", this.onRoomName);
            MatrixClientPeg.get().removeListener("Room.accountData", this.onRoomAccountData);
            MatrixClientPeg.get().removeListener("RoomState.members", this.onRoomStateMember);
            MatrixClientPeg.get().removeListener("RoomMember.membership", this.onRoomMemberMembership);
            MatrixClientPeg.get().removeListener("accountData", this.onAccountData);
        }

        window.removeEventListener('beforeunload', this.onPageUnload);
        window.removeEventListener('resize', this.onResize);

        document.removeEventListener("keydown", this.onKeyDown);

        // cancel any pending calls to the rate_limited_funcs
        this._updateRoomMembers.cancelPendingCall();

        // no need to do this as Dir & Settings are now overlays. It just burnt CPU.
        // console.log("Tinter.tint from RoomView.unmount");
        // Tinter.tint(); // reset colourscheme
    },

    onPageUnload(event) {
        if (ContentMessages.getCurrentUploads().length > 0) {
            return event.returnValue =
                _t("You seem to be uploading files, are you sure you want to quit?");
        } else if (this._getCallForRoom() && this.state.callState !== 'ended') {
            return event.returnValue =
                _t("You seem to be in a call, are you sure you want to quit?");
        }
    },


    onKeyDown: function(ev) {
        let handled = false;
        const isMac = navigator.platform.toUpperCase().indexOf('MAC') >= 0;
        let ctrlCmdOnly;
        if (isMac) {
            ctrlCmdOnly = ev.metaKey && !ev.altKey && !ev.ctrlKey && !ev.shiftKey;
        } else {
            ctrlCmdOnly = ev.ctrlKey && !ev.altKey && !ev.metaKey && !ev.shiftKey;
        }

        switch (ev.keyCode) {
            case KeyCode.KEY_D:
                if (ctrlCmdOnly) {
                    this.onMuteAudioClick();
                    handled = true;
                }
                break;

            case KeyCode.KEY_E:
                if (ctrlCmdOnly) {
                    this.onMuteVideoClick();
                    handled = true;
                }
                break;
        }

        if (handled) {
            ev.stopPropagation();
            ev.preventDefault();
        }
    },

    onAction: function(payload) {
        switch (payload.action) {
            case 'message_send_failed':
            case 'message_sent':
            case 'message_send_cancelled':
                this.setState({
                    unsentMessageError: this._getUnsentMessageError(this.state.room),
                });
                break;
            case 'notifier_enabled':
            case 'upload_failed':
            case 'upload_started':
            case 'upload_finished':
                this.forceUpdate();
                break;
            case 'call_state':
                // don't filter out payloads for room IDs other than props.room because
                // we may be interested in the conf 1:1 room

                if (!payload.room_id) {
                    return;
                }

                var call = this._getCallForRoom();
                var callState;

                if (call) {
                    callState = call.call_state;
                }
                else {
                    callState = "ended";
                }

                // possibly remove the conf call notification if we're now in
                // the conf
                this._updateConfCallNotification();

                this.setState({
                    callState: callState
                });

                break;
            case 'forward_event':
                this.setState({
                    forwardingEvent: payload.content,
                });
                break;
        }
    },

    onRoomTimeline: function(ev, room, toStartOfTimeline, removed, data) {
        if (this.unmounted) return;

        // ignore events for other rooms
        if (!room) return;
        if (!this.state.room || room.roomId != this.state.room.roomId) return;

        // ignore events from filtered timelines
        if (data.timeline.getTimelineSet() !== room.getUnfilteredTimelineSet()) return;

        if (ev.getType() === "org.matrix.room.preview_urls") {
            this._updatePreviewUrlVisibility(room);
        }

        // ignore anything but real-time updates at the end of the room:
        // updates from pagination will happen when the paginate completes.
        if (toStartOfTimeline || !data || !data.liveEvent) return;

        // no point handling anything while we're waiting for the join to finish:
        // we'll only be showing a spinner.
        if (this.state.joining) return;

        if (ev.getSender() !== MatrixClientPeg.get().credentials.userId) {
            // update unread count when scrolled up
            if (!this.state.searchResults && this.state.atEndOfLiveTimeline) {
                // no change
            }
            else {
                this.setState((state, props) => {
                    return {numUnreadMessages: state.numUnreadMessages + 1};
                });
            }
        }

        // update the tab complete list as it depends on who most recently spoke,
        // and that has probably just changed
        if (ev.sender) {
            this.tabComplete.onMemberSpoke(ev.sender);
            // nb. we don't need to update the new autocomplete here since
            // its results are currently ordered purely by search score.
        }
    },

    onRoomName: function(room) {
        if (this.state.room && room.roomId == this.state.room.roomId) {
            this.forceUpdate();
        }
    },

    canResetTimeline: function() {
        if (!this.refs.messagePanel) {
            return true;
        }
        return this.refs.messagePanel.canResetTimeline();
    },

    // called when state.room is first initialised (either at initial load,
    // after a successful peek, or after we join the room).
    _onRoomLoaded: function(room) {
        this._warnAboutEncryption(room);
        this._calculatePeekRules(room);
        this._updatePreviewUrlVisibility(room);
    },

    _warnAboutEncryption: function(room) {
        if (!MatrixClientPeg.get().isRoomEncrypted(room.roomId)) {
            return;
        }
        let userHasUsedEncryption = false;
        if (localStorage) {
            userHasUsedEncryption = localStorage.getItem('mx_user_has_used_encryption');
        }
        if (!userHasUsedEncryption) {
            const QuestionDialog = sdk.getComponent("dialogs.QuestionDialog");
            Modal.createDialog(QuestionDialog, {
                title: _t("Warning!"),
                hasCancelButton: false,
                description: (
                    <div>
                        <p>{ _t("End-to-end encryption is in beta and may not be reliable") }.</p>
                        <p>{ _t("You should not yet trust it to secure data") }.</p>
                        <p>{ _t("Devices will not yet be able to decrypt history from before they joined the room") }.</p>
                        <p>{ _t("Encrypted messages will not be visible on clients that do not yet implement encryption") }.</p>
                    </div>
                ),
            });
        }
        if (localStorage) {
            localStorage.setItem('mx_user_has_used_encryption', true);
        }
    },

    _calculatePeekRules: function(room) {
        var guestAccessEvent = room.currentState.getStateEvents("m.room.guest_access", "");
        if (guestAccessEvent && guestAccessEvent.getContent().guest_access === "can_join") {
            this.setState({
                guestsCanJoin: true
            });
        }

        var historyVisibility = room.currentState.getStateEvents("m.room.history_visibility", "");
        if (historyVisibility && historyVisibility.getContent().history_visibility === "world_readable") {
            this.setState({
                canPeek: true
            });
        }
    },

    _updatePreviewUrlVisibility: function(room) {
        // console.log("_updatePreviewUrlVisibility");

        // check our per-room overrides
        var roomPreviewUrls = room.getAccountData("org.matrix.room.preview_urls");
        if (roomPreviewUrls && roomPreviewUrls.getContent().disable !== undefined) {
            this.setState({
                showUrlPreview: !roomPreviewUrls.getContent().disable
            });
            return;
        }

        // check our global disable override
        var userRoomPreviewUrls = MatrixClientPeg.get().getAccountData("org.matrix.preview_urls");
        if (userRoomPreviewUrls && userRoomPreviewUrls.getContent().disable) {
            this.setState({
                showUrlPreview: false
            });
            return;
        }

        // check the room state event
        var roomStatePreviewUrls = room.currentState.getStateEvents('org.matrix.room.preview_urls', '');
        if (roomStatePreviewUrls && roomStatePreviewUrls.getContent().disable) {
            this.setState({
                showUrlPreview: false
            });
            return;
        }

        // otherwise, we assume they're on.
        this.setState({
            showUrlPreview: true
        });
    },

    onRoom: function(room) {
        if (!room || room.roomId !== this.state.roomId) {
            return;
        }
        this.setState({
            room: room,
        }, () => {
            this._onRoomLoaded(room);
        });
    },

    updateTint: function() {
        var room = this.state.room;
        if (!room) return;

        var color_scheme_event = room.getAccountData("org.matrix.room.color_scheme");
        var color_scheme = {};
        if (color_scheme_event) {
            color_scheme = color_scheme_event.getContent();
            // XXX: we should validate the event
        }
        console.log("Tinter.tint from updateTint");
        Tinter.tint(color_scheme.primary_color, color_scheme.secondary_color);
    },

    onAccountData: function(event) {
        if (event.getType() === "org.matrix.preview_urls" && this.state.room) {
            this._updatePreviewUrlVisibility(this.state.room);
        }
    },

    onRoomAccountData: function(event, room) {
        if (room.roomId == this.state.roomId) {
            if (event.getType() === "org.matrix.room.color_scheme") {
                var color_scheme = event.getContent();
                // XXX: we should validate the event
                console.log("Tinter.tint from onRoomAccountData");
                Tinter.tint(color_scheme.primary_color, color_scheme.secondary_color);
            }
            else if (event.getType() === "org.matrix.room.preview_urls") {
                this._updatePreviewUrlVisibility(room);
            }
        }
    },

    onRoomStateMember: function(ev, state, member) {
        // ignore if we don't have a room yet
        if (!this.state.room) {
            return;
        }

        // ignore members in other rooms
        if (member.roomId !== this.state.room.roomId) {
            return;
        }

        this._updateRoomMembers();
    },

    onRoomMemberMembership: function(ev, member, oldMembership) {
        if (member.userId == MatrixClientPeg.get().credentials.userId) {
            this.forceUpdate();
        }
    },

    // rate limited because a power level change will emit an event for every
    // member in the room.
    _updateRoomMembers: new rate_limited_func(function() {
        // a member state changed in this room
        // refresh the conf call notification state
        this._updateConfCallNotification();

        // refresh the tab complete list
        this.tabComplete.loadEntries(this.state.room);
        this._updateAutoComplete(this.state.room);

        // if we are now a member of the room, where we were not before, that
        // means we have finished joining a room we were previously peeking
        // into.
        var me = MatrixClientPeg.get().credentials.userId;
        if (this.state.joining && this.state.room.hasMembershipState(me, "join")) {
            // Having just joined a room, check to see if it looks like a DM room, and if so,
            // mark it as one. This is to work around the fact that some clients don't support
            // is_direct. We should remove this once they do.
            const me = this.state.room.getMember(MatrixClientPeg.get().credentials.userId);
            if (Rooms.looksLikeDirectMessageRoom(this.state.room, me)) {
                // XXX: There's not a whole lot we can really do if this fails: at best
                // perhaps we could try a couple more times, but since it's a temporary
                // compatability workaround, let's not bother.
                Rooms.setDMRoom(this.state.room.roomId, me.events.member.getSender()).done();
            }
        }
    }, 500),

    _getUnsentMessageError: function(room) {
        const unsentMessages = this._getUnsentMessages(room);
        if (!unsentMessages.length) return "";
        for (const event of unsentMessages) {
            if (!event.error || event.error.name !== "UnknownDeviceError") {
                return _t("Some of your messages have not been sent") + ".";
            }
        }
        return _t("Message not sent due to unknown devices being present");
    },

    _getUnsentMessages: function(room) {
        if (!room) { return []; }
        return room.getPendingEvents().filter(function(ev) {
            return ev.status === Matrix.EventStatus.NOT_SENT;
        });
    },

    _updateConfCallNotification: function() {
        var room = this.state.room;
        if (!room || !this.props.ConferenceHandler) {
            return;
        }
        var confMember = room.getMember(
            this.props.ConferenceHandler.getConferenceUserIdForRoom(room.roomId)
        );

        if (!confMember) {
            return;
        }
        var confCall = this.props.ConferenceHandler.getConferenceCallForRoom(confMember.roomId);

        // A conf call notification should be displayed if there is an ongoing
        // conf call but this cilent isn't a part of it.
        this.setState({
            displayConfCallNotification: (
                (!confCall || confCall.call_state === "ended") &&
                confMember.membership === "join"
            )
        });
    },

    onSearchResultsResize: function() {
        dis.dispatch({ action: 'timeline_resize' }, true);
    },

    onSearchResultsFillRequest: function(backwards) {
        if (!backwards) {
            return q(false);
        }

        if (this.state.searchResults.next_batch) {
            debuglog("requesting more search results");
            var searchPromise = MatrixClientPeg.get().backPaginateRoomEventsSearch(
                this.state.searchResults);
            return this._handleSearchResult(searchPromise);
        } else {
            debuglog("no more search results");
            return q(false);
        }
    },

    onResendAllClick: function() {
        Resend.resendUnsentEvents(this.state.room);
    },

    onCancelAllClick: function() {
        Resend.cancelUnsentEvents(this.state.room);
    },

    onJoinButtonClicked: function(ev) {
        const cli = MatrixClientPeg.get();

        // If the user is a ROU, allow them to transition to a PWLU
        if (cli && cli.isGuest()) {
            // Join this room once the user has registered and logged in
            dis.dispatch({
                action: 'do_after_sync_prepared',
                deferred_action: {
                    action: 'join_room',
                    room_id: this.state.roomId,
                },
            });

            // Don't peek whilst registering otherwise getPendingEventList complains
            // Do this by indicating our intention to join
            dis.dispatch({
                action: 'will_join',
            });

            const SetMxIdDialog = sdk.getComponent('views.dialogs.SetMxIdDialog');
            const close = Modal.createDialog(SetMxIdDialog, {
                homeserverUrl: cli.getHomeserverUrl(),
                onFinished: (submitted, credentials) => {
                    if (submitted) {
                        this.props.onRegistered(credentials);
                    } else {
                        dis.dispatch({
                            action: 'cancel_join',
                        });
                    }
                },
                onDifferentServerClicked: (ev) => {
                    dis.dispatch({action: 'start_registration'});
                    close();
                },
                onLoginClick: (ev) => {
                    dis.dispatch({action: 'start_login'});
                    close();
                },
            }).close;
            return;
        }

        q().then(() => {
            const signUrl = this.props.thirdPartyInvite ?
                this.props.thirdPartyInvite.inviteSignUrl : undefined;
            dis.dispatch({
                action: 'join_room',
                opts: { inviteSignUrl: signUrl },
            });

            // if this is an invite and has the 'direct' hint set, mark it as a DM room now.
            if (this.state.room) {
                const me = this.state.room.getMember(MatrixClientPeg.get().credentials.userId);
                if (me && me.membership == 'invite') {
                    if (me.events.member.getContent().is_direct) {
                        // The 'direct' hint is there, so declare that this is a DM room for
                        // whoever invited us.
                        return Rooms.setDMRoom(this.state.room.roomId, me.events.member.getSender());
                    }
                }
            }
            return q();
        });
    },

    onMessageListScroll: function(ev) {
        if (this.refs.messagePanel.isAtEndOfLiveTimeline()) {
            this.setState({
                numUnreadMessages: 0,
                atEndOfLiveTimeline: true,
            });
        }
        else {
            this.setState({
                atEndOfLiveTimeline: false,
            });
        }
        this._updateTopUnreadMessagesBar();
    },

    onDragOver: function(ev) {
        ev.stopPropagation();
        ev.preventDefault();

        ev.dataTransfer.dropEffect = 'none';

        var items = ev.dataTransfer.items;
        if (items.length == 1) {
            if (items[0].kind == 'file') {
                this.setState({ draggingFile : true });
                ev.dataTransfer.dropEffect = 'copy';
            }
        }
    },

    onDrop: function(ev) {
        ev.stopPropagation();
        ev.preventDefault();
        this.setState({ draggingFile : false });
        var files = ev.dataTransfer.files;
        if (files.length == 1) {
            this.uploadFile(files[0]);
        }
    },

    onDragLeaveOrEnd: function(ev) {
        ev.stopPropagation();
        ev.preventDefault();
        this.setState({ draggingFile : false });
    },

    uploadFile: function(file) {
        if (MatrixClientPeg.get().isGuest()) {
            dis.dispatch({action: 'view_set_mxid'});
            return;
        }

        ContentMessages.sendContentToRoom(
            file, this.state.room.roomId, MatrixClientPeg.get()
        ).done(undefined, (error) => {
            if (error.name === "UnknownDeviceError") {
                dis.dispatch({
                    action: 'unknown_device_error',
                    err: error,
                    room: this.state.room,
                });
                return;
            }
            const ErrorDialog = sdk.getComponent("dialogs.ErrorDialog");
            console.error("Failed to upload file " + file + " " + error);
            Modal.createDialog(ErrorDialog, {
                title: _t('Failed to upload file'),
                description: ((error && error.message) ? error.message : _t("Server may be unavailable, overloaded, or the file too big")),
            });
        });
    },

    onSearch: function(term, scope) {
        this.setState({
            searchTerm: term,
            searchScope: scope,
            searchResults: {},
            searchHighlights: [],
        });

        // if we already have a search panel, we need to tell it to forget
        // about its scroll state.
        if (this.refs.searchResultsPanel) {
            this.refs.searchResultsPanel.resetScrollState();
        }

        // make sure that we don't end up showing results from
        // an aborted search by keeping a unique id.
        //
        // todo: should cancel any previous search requests.
        this.searchId = new Date().getTime();

        var filter;
        if (scope === "Room") {
            filter = {
                // XXX: it's unintuitive that the filter for searching doesn't have the same shape as the v2 filter API :(
                rooms: [
                    this.state.room.roomId
                ]
            };
        }

        debuglog("sending search request");

        var searchPromise = MatrixClientPeg.get().searchRoomEvents({
            filter: filter,
            term: term,
        });
        this._handleSearchResult(searchPromise).done();
    },

    _handleSearchResult: function(searchPromise) {
        var self = this;

        // keep a record of the current search id, so that if the search terms
        // change before we get a response, we can ignore the results.
        var localSearchId = this.searchId;

        this.setState({
            searchInProgress: true,
        });

        return searchPromise.then(function(results) {
            debuglog("search complete");
            if (self.unmounted || !self.state.searching || self.searchId != localSearchId) {
                console.error("Discarding stale search results");
                return;
            }

            // postgres on synapse returns us precise details of the strings
            // which actually got matched for highlighting.
            //
            // In either case, we want to highlight the literal search term
            // whether it was used by the search engine or not.

            var highlights = results.highlights;
            if (highlights.indexOf(self.state.searchTerm) < 0) {
                highlights = highlights.concat(self.state.searchTerm);
            }

            // For overlapping highlights,
            // favour longer (more specific) terms first
            highlights = highlights.sort(function(a, b) {
                return b.length - a.length; });

            self.setState({
                searchHighlights: highlights,
                searchResults: results,
            });
        }, function(error) {
            var ErrorDialog = sdk.getComponent("dialogs.ErrorDialog");
            console.error("Search failed: " + error);
            Modal.createDialog(ErrorDialog, {
                title: _t("Search failed"),
                description: ((error && error.message) ? error.message : _t("Server may be unavailable, overloaded, or search timed out :(")),
            });
        }).finally(function() {
            self.setState({
                searchInProgress: false
            });
        });
    },

    getSearchResultTiles: function() {
        var EventTile = sdk.getComponent('rooms.EventTile');
        var SearchResultTile = sdk.getComponent('rooms.SearchResultTile');
        var Spinner = sdk.getComponent("elements.Spinner");

        var cli = MatrixClientPeg.get();

        // XXX: todo: merge overlapping results somehow?
        // XXX: why doesn't searching on name work?

        if (this.state.searchResults.results === undefined) {
            // awaiting results
            return [];
        }

        var ret = [];

        if (this.state.searchInProgress) {
            ret.push(<li key="search-spinner">
                         <Spinner />
                     </li>);
        }

        if (!this.state.searchResults.next_batch) {
            if (this.state.searchResults.results.length == 0) {
                ret.push(<li key="search-top-marker">
                         <h2 className="mx_RoomView_topMarker">{ _t("No results") }</h2>
                         </li>
                        );
            } else {
                ret.push(<li key="search-top-marker">
                         <h2 className="mx_RoomView_topMarker">{ _t("No more results") }</h2>
                         </li>
                        );
            }
        }

        // once dynamic content in the search results load, make the scrollPanel check
        // the scroll offsets.
        var onWidgetLoad = () => {
            var scrollPanel = this.refs.searchResultsPanel;
            if (scrollPanel) {
                scrollPanel.checkScroll();
            }
        };

        var lastRoomId;

        for (var i = this.state.searchResults.results.length - 1; i >= 0; i--) {
            var result = this.state.searchResults.results[i];

            var mxEv = result.context.getEvent();
            var roomId = mxEv.getRoomId();

            if (!EventTile.haveTileForEvent(mxEv)) {
                // XXX: can this ever happen? It will make the result count
                // not match the displayed count.
                continue;
            }

            if (this.state.searchScope === 'All') {
                if(roomId != lastRoomId) {
                    var room = cli.getRoom(roomId);

                    // XXX: if we've left the room, we might not know about
                    // it. We should tell the js sdk to go and find out about
                    // it. But that's not an issue currently, as synapse only
                    // returns results for rooms we're joined to.
                    var roomName = room ? room.name : _t("Unknown room %(roomId)s", { roomId: roomId });

                    ret.push(<li key={mxEv.getId() + "-room"}>
                                 <h1>{ _t("Room") }: { roomName }</h1>
                             </li>);
                    lastRoomId = roomId;
                }
            }

            var resultLink = "#/room/"+roomId+"/"+mxEv.getId();

            ret.push(<SearchResultTile key={mxEv.getId()}
                     searchResult={result}
                     searchHighlights={this.state.searchHighlights}
                     resultLink={resultLink}
                     onWidgetLoad={onWidgetLoad}/>);
        }
        return ret;
    },

    onSettingsClick: function() {
        this.showSettings(true);
    },

    onSettingsSaveClick: function() {
        if (!this.refs.room_settings) return;

        this.setState({
            uploadingRoomSettings: true,
        });

        var newName = this.refs.header.getEditedName();
        if (newName !== undefined) {
            this.refs.room_settings.setName(newName);
        }
        var newTopic = this.refs.header.getEditedTopic();
        if (newTopic !== undefined) {
            this.refs.room_settings.setTopic(newTopic);
        }

        this.refs.room_settings.save().then((results) => {
            var fails = results.filter(function(result) { return result.state !== "fulfilled"; });
            console.log("Settings saved with %s errors", fails.length);
            if (fails.length) {
                fails.forEach(function(result) {
                    console.error(result.reason);
                });
                var ErrorDialog = sdk.getComponent("dialogs.ErrorDialog");
                Modal.createDialog(ErrorDialog, {
                    title: _t("Failed to save settings"),
                    description: fails.map(function(result) { return result.reason; }).join("\n"),
                });
                // still editing room settings
            }
            else {
                this.setState({
                    editingRoomSettings: false
                });
            }
        }).finally(() => {
            this.setState({
                uploadingRoomSettings: false,
                editingRoomSettings: false
            });
        }).done();
    },

    onCancelClick: function() {
        console.log("updateTint from onCancelClick");
        this.updateTint();
        this.setState({
            editingRoomSettings: false,
            forwardingEvent: null,
        });
        dis.dispatch({action: 'focus_composer'});
    },

    onLeaveClick: function() {
        dis.dispatch({
            action: 'leave_room',
            room_id: this.state.room.roomId,
        });
    },

    onForgetClick: function() {
        MatrixClientPeg.get().forget(this.state.room.roomId).done(function() {
            dis.dispatch({ action: 'view_next_room' });
        }, function(err) {
            var errCode = err.errcode || _t("unknown error code");
            var ErrorDialog = sdk.getComponent("dialogs.ErrorDialog");
            Modal.createDialog(ErrorDialog, {
                title: _t("Error"),
                description: _t("Failed to forget room %(errCode)s", { errCode: errCode }),
            });
        });
    },

    onRejectButtonClicked: function(ev) {
        var self = this;
        this.setState({
            rejecting: true
        });
        MatrixClientPeg.get().leave(this.state.roomId).done(function() {
            dis.dispatch({ action: 'view_next_room' });
            self.setState({
                rejecting: false
            });
        }, function(error) {
            console.error("Failed to reject invite: %s", error);

            var msg = error.message ? error.message : JSON.stringify(error);
            var ErrorDialog = sdk.getComponent("dialogs.ErrorDialog");
            Modal.createDialog(ErrorDialog, {
                title: _t("Failed to reject invite"),
                description: msg,
            });

            self.setState({
                rejecting: false,
                rejectError: error
            });
        });
    },

    onRejectThreepidInviteButtonClicked: function(ev) {
        // We can reject 3pid invites in the same way that we accept them,
        // using /leave rather than /join. In the short term though, we
        // just ignore them.
        // https://github.com/vector-im/vector-web/issues/1134
        dis.dispatch({
            action: 'view_room_directory',
        });
    },

    onSearchClick: function() {
        this.setState({ searching: true });
    },

    onCancelSearchClick: function() {
        this.setState({
            searching: false,
            searchResults: null,
        });
    },

    // jump down to the bottom of this room, where new events are arriving
    jumpToLiveTimeline: function() {
        this.refs.messagePanel.jumpToLiveTimeline();
        dis.dispatch({action: 'focus_composer'});
    },

    // jump up to wherever our read marker is
    jumpToReadMarker: function() {
        this.refs.messagePanel.jumpToReadMarker();
    },

    // update the read marker to match the read-receipt
    forgetReadMarker: function(ev) {
        ev.stopPropagation();
        this.refs.messagePanel.forgetReadMarker();
    },

    // decide whether or not the top 'unread messages' bar should be shown
    _updateTopUnreadMessagesBar: function() {
        if (!this.refs.messagePanel) {
            return;
        }

        const showBar = this.refs.messagePanel.canJumpToReadMarker();
        if (this.state.showTopUnreadMessagesBar != showBar) {
            this.setState({showTopUnreadMessagesBar: showBar},
                          this.onChildResize);
        }
    },

    // update scrollStateMap on unmount
    _updateScrollMap: function() {
        if (!this.state.room) {
            // we were instantiated on a room alias and haven't yet joined the room.
            return;
        }
        if (!this.props.scrollStateMap) return;

        var roomId = this.state.room.roomId;

        var state = this._getScrollState();
        this.props.scrollStateMap[roomId] = state;
    },


    // get the current scroll position of the room, so that it can be
    // restored when we switch back to it.
    //
    _getScrollState: function() {
        var messagePanel = this.refs.messagePanel;
        if (!messagePanel) return null;

        // if we're following the live timeline, we want to return null; that
        // means that, if we switch back, we will jump to the read-up-to mark.
        //
        // That should be more intuitive than slavishly preserving the current
        // scroll state, in the case where the room advances in the meantime
        // (particularly in the case that the user reads some stuff on another
        // device).
        //
        if (this.state.atEndOfLiveTimeline) {
            return null;
        }

        var scrollState = messagePanel.getScrollState();

        if (scrollState.stuckAtBottom) {
            // we don't really expect to be in this state, but it will
            // occasionally happen when no scroll state has been set on the
            // messagePanel (ie, we didn't have an initial event (so it's
            // probably a new room), there has been no user-initiated scroll, and
            // no read-receipts have arrived to update the scroll position).
            //
            // Return null, which will cause us to scroll to last unread on
            // reload.
            return null;
        }

        return {
            focussedEvent: scrollState.trackedScrollToken,
            pixelOffset: scrollState.pixelOffset,
        };
    },

    onResize: function(e) {
        // It seems flexbox doesn't give us a way to constrain the auxPanel height to have
        // a minimum of the height of the video element, whilst also capping it from pushing out the page
        // so we have to do it via JS instead.  In this implementation we cap the height by putting
        // a maxHeight on the underlying remote video tag.

        // header + footer + status + give us at least 120px of scrollback at all times.
        var auxPanelMaxHeight = window.innerHeight -
                (83 + // height of RoomHeader
                 36 + // height of the status area
                 72 + // minimum height of the message compmoser
                 (this.state.editingRoomSettings ? (window.innerHeight * 0.3) : 120)); // amount of desired scrollback

        // XXX: this is a bit of a hack and might possibly cause the video to push out the page anyway
        // but it's better than the video going missing entirely
        if (auxPanelMaxHeight < 50) auxPanelMaxHeight = 50;

        this.setState({auxPanelMaxHeight: auxPanelMaxHeight});

        // changing the maxHeight on the auxpanel will trigger a callback go
        // onChildResize, so no need to worry about that here.
    },

    onFullscreenClick: function() {
        dis.dispatch({
            action: 'video_fullscreen',
            fullscreen: true
        }, true);
    },

    onMuteAudioClick: function() {
        var call = this._getCallForRoom();
        if (!call) {
            return;
        }
        var newState = !call.isMicrophoneMuted();
        call.setMicrophoneMuted(newState);
        this.forceUpdate(); // TODO: just update the voip buttons
    },

    onMuteVideoClick: function() {
        var call = this._getCallForRoom();
        if (!call) {
            return;
        }
        var newState = !call.isLocalVideoMuted();
        call.setLocalVideoMuted(newState);
        this.forceUpdate(); // TODO: just update the voip buttons
    },

    onChildResize: function() {
        // no longer anything to do here
    },

    onStatusBarVisible: function() {
        if (this.unmounted) return;
        this.setState({
            statusBarVisible: true,
        });
    },

    onStatusBarHidden: function() {
        if (this.unmounted) return;
        this.setState({
            statusBarVisible: false,
        });
    },

    showSettings: function(show) {
        // XXX: this is a bit naughty; we should be doing this via props
        if (show) {
            this.setState({editingRoomSettings: true});
        }
    },

    /**
     * called by the parent component when PageUp/Down/etc is pressed.
     *
     * We pass it down to the scroll panel.
     */
    handleScrollKey: function(ev) {
        var panel;
        if(this.refs.searchResultsPanel) {
            panel = this.refs.searchResultsPanel;
        } else if(this.refs.messagePanel) {
            panel = this.refs.messagePanel;
        }

        if(panel) {
            panel.handleScrollKey(ev);
        }
    },

    /**
     * get any current call for this room
     */
    _getCallForRoom: function() {
        if (!this.state.room) {
            return null;
        }
        return CallHandler.getCallForRoom(this.state.room.roomId);
    },

    // this has to be a proper method rather than an unnamed function,
    // otherwise react calls it with null on each update.
    _gatherTimelinePanelRef: function(r) {
        this.refs.messagePanel = r;
        if(r) {
            console.log("updateTint from RoomView._gatherTimelinePanelRef");
            this.updateTint();
        }
    },

    _updateAutoComplete: function(room) {
        const myUserId = MatrixClientPeg.get().credentials.userId;
        const members = room.getJoinedMembers().filter(function(member) {
            if (member.userId !== myUserId) return true;
        });
        UserProvider.getInstance().setUserList(members);
    },

    render: function() {
        const RoomHeader = sdk.getComponent('rooms.RoomHeader');
        const MessageComposer = sdk.getComponent('rooms.MessageComposer');
        const ForwardMessage = sdk.getComponent("rooms.ForwardMessage");
        const RoomSettings = sdk.getComponent("rooms.RoomSettings");
        const AuxPanel = sdk.getComponent("rooms.AuxPanel");
        const SearchBar = sdk.getComponent("rooms.SearchBar");
        const ScrollPanel = sdk.getComponent("structures.ScrollPanel");
        const TintableSvg = sdk.getComponent("elements.TintableSvg");
        const RoomPreviewBar = sdk.getComponent("rooms.RoomPreviewBar");
        const Loader = sdk.getComponent("elements.Spinner");
        const TimelinePanel = sdk.getComponent("structures.TimelinePanel");

        if (!this.state.room) {
            if (this.state.roomLoading) {
                return (
                    <div className="mx_RoomView">
                        <Loader />
                    </div>
                );
            } else {
                var inviterName = undefined;
                if (this.props.oobData) {
                    inviterName = this.props.oobData.inviterName;
                }
                var invitedEmail = undefined;
                if (this.props.thirdPartyInvite) {
                    invitedEmail = this.props.thirdPartyInvite.invitedEmail;
                }

<<<<<<< HEAD
                    // We have no room object for this room, only the ID.
                    // We've got to this room by following a link, possibly a third party invite.
                    var room_alias = this.state.room_alias;
                    return (
                        <div className="mx_RoomView">
                            <RoomHeader ref="header"
                                room={this.state.room}
                                oobData={this.props.oobData}
                                collapsedRhs={ this.props.collapsedRhs }
=======
                // We have no room object for this room, only the ID.
                // We've got to this room by following a link, possibly a third party invite.
                var room_alias = this.props.roomAddress[0] == '#' ? this.props.roomAddress : null;
                return (
                    <div className="mx_RoomView">
                        <RoomHeader ref="header"
                            room={this.state.room}
                            oobData={this.props.oobData}
                            collapsedRhs={ this.props.collapsedRhs }
                        />
                        <div className="mx_RoomView_auxPanel">
                            <RoomPreviewBar onJoinClick={ this.onJoinButtonClicked }
                                            onForgetClick={ this.onForgetClick }
                                            onRejectClick={ this.onRejectThreepidInviteButtonClicked }
                                            canPreview={ false } error={ this.state.roomLoadError }
                                            roomAlias={room_alias}
                                            spinner={this.state.joining}
                                            inviterName={inviterName}
                                            invitedEmail={invitedEmail}
                                            room={this.state.room}
>>>>>>> 48a2ad93
                            />
                        </div>
                        <div className="mx_RoomView_messagePanel"></div>
                    </div>
                );
            }
        }

        var myUserId = MatrixClientPeg.get().credentials.userId;
        var myMember = this.state.room.getMember(myUserId);
        if (myMember && myMember.membership == 'invite') {
            if (this.state.joining || this.state.rejecting) {
                return (
                    <div className="mx_RoomView">
                        <Loader />
                    </div>
                );
            } else {
                var inviteEvent = myMember.events.member;
                var inviterName = inviteEvent.sender ? inviteEvent.sender.name : inviteEvent.getSender();

                // We deliberately don't try to peek into invites, even if we have permission to peek
                // as they could be a spam vector.
                // XXX: in future we could give the option of a 'Preview' button which lets them view anyway.

                // We have a regular invite for this room.
                return (
                    <div className="mx_RoomView">
                        <RoomHeader
                            ref="header"
                            room={this.state.room}
                            collapsedRhs={ this.props.collapsedRhs }
                        />
                        <div className="mx_RoomView_auxPanel">
                            <RoomPreviewBar onJoinClick={ this.onJoinButtonClicked }
                                            onForgetClick={ this.onForgetClick }
                                            onRejectClick={ this.onRejectButtonClicked }
                                            inviterName={ inviterName }
                                            canPreview={ false }
                                            spinner={this.state.joining}
                                            room={this.state.room}
                            />
                        </div>
                        <div className="mx_RoomView_messagePanel"></div>
                    </div>
                );
            }
        }

        // We have successfully loaded this room, and are not previewing.
        // Display the "normal" room view.

        var call = this._getCallForRoom();
        var inCall = false;
        if (call && (this.state.callState !== 'ended' && this.state.callState !== 'ringing')) {
            inCall = true;
        }

        var scrollheader_classes = classNames({
            mx_RoomView_scrollheader: true,
        });

        var statusBar;
        let isStatusAreaExpanded = true;

        if (ContentMessages.getCurrentUploads().length > 0) {
            var UploadBar = sdk.getComponent('structures.UploadBar');
            statusBar = <UploadBar room={this.state.room} />;
        } else if (!this.state.searchResults) {
            var RoomStatusBar = sdk.getComponent('structures.RoomStatusBar');
            isStatusAreaExpanded = this.state.statusBarVisible;
            statusBar = <RoomStatusBar
                room={this.state.room}
                tabComplete={this.tabComplete}
                numUnreadMessages={this.state.numUnreadMessages}
                unsentMessageError={this.state.unsentMessageError}
                atEndOfLiveTimeline={this.state.atEndOfLiveTimeline}
                hasActiveCall={inCall}
                onResendAllClick={this.onResendAllClick}
                onCancelAllClick={this.onCancelAllClick}
                onScrollToBottomClick={this.jumpToLiveTimeline}
                onResize={this.onChildResize}
                onVisible={this.onStatusBarVisible}
                onHidden={this.onStatusBarHidden}
                whoIsTypingLimit={3}
            />;
        }

        let aux = null;
        let hideCancel = false;
        if (this.state.editingRoomSettings) {
            aux = <RoomSettings ref="room_settings" onSaveClick={this.onSettingsSaveClick} onCancelClick={this.onCancelClick} room={this.state.room} />;
        } else if (this.state.uploadingRoomSettings) {
            aux = <Loader/>;
        } else if (this.state.forwardingEvent !== null) {
            aux = <ForwardMessage onCancelClick={this.onCancelClick} currentRoomId={this.state.room.roomId} mxEvent={this.state.forwardingEvent} />;
        } else if (this.state.searching) {
            hideCancel = true; // has own cancel
            aux = <SearchBar ref="search_bar" searchInProgress={this.state.searchInProgress } onCancelClick={this.onCancelSearchClick} onSearch={this.onSearch}/>;
        } else if (!myMember || myMember.membership !== "join") {
            // We do have a room object for this room, but we're not currently in it.
            // We may have a 3rd party invite to it.
            var inviterName = undefined;
            if (this.props.oobData) {
                inviterName = this.props.oobData.inviterName;
            }
            var invitedEmail = undefined;
            if (this.props.thirdPartyInvite) {
                invitedEmail = this.props.thirdPartyInvite.invitedEmail;
            }
            hideCancel = true;
            aux = (
                <RoomPreviewBar onJoinClick={this.onJoinButtonClicked}
                                onForgetClick={ this.onForgetClick }
                                onRejectClick={this.onRejectThreepidInviteButtonClicked}
                                spinner={this.state.joining}
                                inviterName={inviterName}
                                invitedEmail={invitedEmail}
                                canPreview={this.state.canPeek}
                                room={this.state.room}
                />
            );
        }

        var auxPanel = (
            <AuxPanel ref="auxPanel" room={this.state.room}
              conferenceHandler={this.props.ConferenceHandler}
              draggingFile={this.state.draggingFile}
              displayConfCallNotification={this.state.displayConfCallNotification}
              maxHeight={this.state.auxPanelMaxHeight}
              onResize={this.onChildResize} >
                { aux }
            </AuxPanel>
        );

        var messageComposer, searchInfo;
        var canSpeak = (
            // joined and not showing search results
            myMember && (myMember.membership == 'join') && !this.state.searchResults
        );
        if (canSpeak) {
            messageComposer =
                <MessageComposer
                    room={this.state.room} onResize={this.onChildResize} uploadFile={this.uploadFile}
                    callState={this.state.callState} tabComplete={this.tabComplete} opacity={ this.props.opacity }/>;
        }

        // TODO: Why aren't we storing the term/scope/count in this format
        // in this.state if this is what RoomHeader desires?
        if (this.state.searchResults) {
            searchInfo = {
                searchTerm : this.state.searchTerm,
                searchScope : this.state.searchScope,
                searchCount : this.state.searchResults.count,
            };
        }

        if (inCall) {
            var zoomButton, voiceMuteButton, videoMuteButton;

            if (call.type === "video") {
                zoomButton = (
                    <div className="mx_RoomView_voipButton" onClick={this.onFullscreenClick} title={ _t("Fill screen") }>
                        <TintableSvg src="img/fullscreen.svg" width="29" height="22" style={{ marginTop: 1, marginRight: 4 }}/>
                    </div>
                );

                videoMuteButton =
                    <div className="mx_RoomView_voipButton" onClick={this.onMuteVideoClick}>
                        <TintableSvg src={call.isLocalVideoMuted() ? "img/video-unmute.svg" : "img/video-mute.svg"}
                             alt={call.isLocalVideoMuted() ? _t("Click to unmute video") : _t("Click to mute video")}
                             width="31" height="27"/>
                    </div>;
            }
            voiceMuteButton =
                <div className="mx_RoomView_voipButton" onClick={this.onMuteAudioClick}>
                    <TintableSvg src={call.isMicrophoneMuted() ? "img/voice-unmute.svg" : "img/voice-mute.svg"}
                         alt={call.isMicrophoneMuted() ? _t("Click to unmute audio") : _t("Click to mute audio")}
                         width="21" height="26"/>
                </div>;

            // wrap the existing status bar into a 'callStatusBar' which adds more knobs.
            statusBar =
                <div className="mx_RoomView_callStatusBar">
                    { voiceMuteButton }
                    { videoMuteButton }
                    { zoomButton }
                    { statusBar }
                    <TintableSvg className="mx_RoomView_voipChevron" src="img/voip-chevron.svg" width="22" height="17"/>
                </div>;
        }

        // if we have search results, we keep the messagepanel (so that it preserves its
        // scroll state), but hide it.
        var searchResultsPanel;
        var hideMessagePanel = false;

        if (this.state.searchResults) {
            searchResultsPanel = (
                <ScrollPanel ref="searchResultsPanel"
                    className="mx_RoomView_messagePanel mx_RoomView_searchResultsPanel"
                    onFillRequest={ this.onSearchResultsFillRequest }
                    onResize={ this.onSearchResultsResize }
                    style={{ opacity: this.props.opacity }}
                >
                    <li className={scrollheader_classes}></li>
                    {this.getSearchResultTiles()}
                </ScrollPanel>
            );
            hideMessagePanel = true;
        }

        // console.log("ShowUrlPreview for %s is %s", this.state.room.roomId, this.state.showUrlPreview);
        var messagePanel = (
            <TimelinePanel ref={this._gatherTimelinePanelRef}
                timelineSet={this.state.room.getUnfilteredTimelineSet()}
                manageReadReceipts={!UserSettingsStore.getSyncedSetting('hideReadReceipts', false)}
                manageReadMarkers={true}
                hidden={hideMessagePanel}
                highlightedEventId={this.state.forwardingEvent ? this.state.forwardingEvent.getId() : this.props.highlightedEventId}
                eventId={this.props.eventId}
                eventPixelOffset={this.props.eventPixelOffset}
                onScroll={ this.onMessageListScroll }
                onReadMarkerUpdated={ this._updateTopUnreadMessagesBar }
                showUrlPreview = { this.state.showUrlPreview }
                opacity={ this.props.opacity }
                className="mx_RoomView_messagePanel"
            />);

        var topUnreadMessagesBar = null;
        if (this.state.showTopUnreadMessagesBar) {
            var TopUnreadMessagesBar = sdk.getComponent('rooms.TopUnreadMessagesBar');
            topUnreadMessagesBar = (
                <div className="mx_RoomView_topUnreadMessagesBar mx_fadable" style={{ opacity: this.props.opacity }}>
                    <TopUnreadMessagesBar
                       onScrollUpClick={this.jumpToReadMarker}
                       onCloseClick={this.forgetReadMarker}
                    />
                </div>
            );
        }
        let statusBarAreaClass = "mx_RoomView_statusArea mx_fadable";
        if (isStatusAreaExpanded) {
            statusBarAreaClass += " mx_RoomView_statusArea_expanded";
        }

        return (
            <div className={ "mx_RoomView" + (inCall ? " mx_RoomView_inCall" : "") } ref="roomView">
                <RoomHeader ref="header" room={this.state.room} searchInfo={searchInfo}
                    oobData={this.props.oobData}
                    editing={this.state.editingRoomSettings}
                    saving={this.state.uploadingRoomSettings}
                    inRoom={myMember && myMember.membership === 'join'}
                    collapsedRhs={ this.props.collapsedRhs }
                    onSearchClick={this.onSearchClick}
                    onSettingsClick={this.onSettingsClick}
                    onSaveClick={this.onSettingsSaveClick}
                    onCancelClick={(aux && !hideCancel) ? this.onCancelClick : null}
                    onForgetClick={(myMember && myMember.membership === "leave") ? this.onForgetClick : null}
                    onLeaveClick={(myMember && myMember.membership === "join") ? this.onLeaveClick : null}
                />
                { auxPanel }
                { topUnreadMessagesBar }
                { messagePanel }
                { searchResultsPanel }
                <div className={statusBarAreaClass} style={{opacity: this.props.opacity}}>
                    <div className="mx_RoomView_statusAreaBox">
                        <div className="mx_RoomView_statusAreaBox_line"></div>
                        { statusBar }
                    </div>
                </div>
                { messageComposer }
            </div>
        );
    },
});<|MERGE_RESOLUTION|>--- conflicted
+++ resolved
@@ -1430,20 +1430,9 @@
                     invitedEmail = this.props.thirdPartyInvite.invitedEmail;
                 }
 
-<<<<<<< HEAD
-                    // We have no room object for this room, only the ID.
-                    // We've got to this room by following a link, possibly a third party invite.
-                    var room_alias = this.state.room_alias;
-                    return (
-                        <div className="mx_RoomView">
-                            <RoomHeader ref="header"
-                                room={this.state.room}
-                                oobData={this.props.oobData}
-                                collapsedRhs={ this.props.collapsedRhs }
-=======
                 // We have no room object for this room, only the ID.
                 // We've got to this room by following a link, possibly a third party invite.
-                var room_alias = this.props.roomAddress[0] == '#' ? this.props.roomAddress : null;
+                var room_alias = this.state.room_alias;
                 return (
                     <div className="mx_RoomView">
                         <RoomHeader ref="header"
@@ -1461,7 +1450,6 @@
                                             inviterName={inviterName}
                                             invitedEmail={invitedEmail}
                                             room={this.state.room}
->>>>>>> 48a2ad93
                             />
                         </div>
                         <div className="mx_RoomView_messagePanel"></div>
