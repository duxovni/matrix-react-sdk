/*
Copyright 2021 The Matrix.org Foundation C.I.C.

Licensed under the Apache License, Version 2.0 (the "License");
you may not use this file except in compliance with the License.
You may obtain a copy of the License at

    http://www.apache.org/licenses/LICENSE-2.0

Unless required by applicable law or agreed to in writing, software
distributed under the License is distributed on an "AS IS" BASIS,
WITHOUT WARRANTIES OR CONDITIONS OF ANY KIND, either express or implied.
See the License for the specific language governing permissions and
limitations under the License.
*/

import React, { useContext, useEffect, useMemo, useRef, useState } from 'react';
import { EventTimelineSet } from 'matrix-js-sdk/src/models/event-timeline-set';
import { Room } from 'matrix-js-sdk/src/models/room';
import { RelationType } from 'matrix-js-sdk/src/@types/event';
import { MatrixClient } from 'matrix-js-sdk/src/client';
import {
    Filter,
    IFilterDefinition,
    UNSTABLE_FILTER_RELATION_SENDERS,
    UNSTABLE_FILTER_RELATION_TYPES,
} from 'matrix-js-sdk/src/filter';

import BaseCard from "../views/right_panel/BaseCard";
import ResizeNotifier from '../../utils/ResizeNotifier';
import MatrixClientContext from '../../contexts/MatrixClientContext';
import { _t } from '../../languageHandler';
import { ContextMenuButton } from '../../accessibility/context_menu/ContextMenuButton';
import ContextMenu, { ChevronFace, MenuItemRadio, useContextMenu } from './ContextMenu';
import RoomContext, { TimelineRenderingType } from '../../contexts/RoomContext';
import TimelinePanel from './TimelinePanel';
import { Layout } from '../../settings/enums/Layout';
import { TileShape } from '../views/rooms/EventTile';
import { RoomPermalinkCreator } from '../../utils/permalinks/Permalinks';

async function getThreadTimelineSet(
    client: MatrixClient,
    room: Room,
    filterType = ThreadFilterType.All,
): Promise<EventTimelineSet> {
    const capabilities = await client.getCapabilities();
    const serverSupportsThreads = capabilities['io.element.thread']?.enabled;

    if (serverSupportsThreads) {
        const myUserId = client.getUserId();
        const filter = new Filter(myUserId);

        const definition: IFilterDefinition = {
            "room": {
                "timeline": {
                    [UNSTABLE_FILTER_RELATION_TYPES.name]: [RelationType.Thread],
                },
            },
        };

        if (filterType === ThreadFilterType.My) {
            definition.room.timeline[UNSTABLE_FILTER_RELATION_SENDERS.name] = [myUserId];
        }

        filter.setDefinition(definition);
        const filterId = await client.getOrCreateFilter(
            `THREAD_PANEL_${room.roomId}_${filterType}`,
            filter,
        );
        filter.filterId = filterId;
        const timelineSet = room.getOrCreateFilteredTimelineSet(
            filter,
            { prepopulateTimeline: false },
        );

        timelineSet.resetLiveTimeline();
        await client.paginateEventTimeline(
            timelineSet.getLiveTimeline(),
            { backwards: true, limit: 20 },
        );
        return timelineSet;
    } else {
        // Filter creation fails if HomeServer does not support the new relation
        // filter fields. We fallback to the threads that have been discovered in
        // the main timeline
        const timelineSet = new EventTimelineSet(room, {});
        for (const [, thread] of room.threads) {
            const isOwnEvent = thread.head.getSender() === client.getUserId();
            if (filterType !== ThreadFilterType.My || isOwnEvent) {
<<<<<<< HEAD
                timelineSet.getLiveTimeline().addEvent(thread.head);
=======
                timelineSet.getLiveTimeline().addEvent(thread.rootEvent, false);
>>>>>>> 59f57e15
            }
        }
        return timelineSet;
    }
}

interface IProps {
    roomId: string;
    onClose: () => void;
    resizeNotifier: ResizeNotifier;
    permalinkCreator: RoomPermalinkCreator;
}

export enum ThreadFilterType {
    "My",
    "All"
}

type ThreadPanelHeaderOption = {
    label: string;
    description: string;
    key: ThreadFilterType;
};

export const ThreadPanelHeaderFilterOptionItem = ({
    label,
    description,
    onClick,
    isSelected,
}: ThreadPanelHeaderOption & {
    onClick: () => void;
    isSelected: boolean;
}) => {
    return <MenuItemRadio
        active={isSelected}
        className="mx_ThreadPanel_Header_FilterOptionItem"
        onClick={onClick}
    >
        <span>{ label }</span>
        <span>{ description }</span>
    </MenuItemRadio>;
};

export const ThreadPanelHeader = ({ filterOption, setFilterOption }: {
    filterOption: ThreadFilterType;
    setFilterOption: (filterOption: ThreadFilterType) => void;
}) => {
    const [menuDisplayed, button, openMenu, closeMenu] = useContextMenu<HTMLElement>();
    const options: readonly ThreadPanelHeaderOption[] = [
        {
            label: _t("My threads"),
            description: _t("Shows all threads you've participated in"),
            key: ThreadFilterType.My,
        },
        {
            label: _t("All threads"),
            description: _t('Shows all threads from current room'),
            key: ThreadFilterType.All,
        },
    ];

    const value = options.find(option => option.key === filterOption);
    const contextMenuOptions = options.map(opt => <ThreadPanelHeaderFilterOptionItem
        key={opt.key}
        label={opt.label}
        description={opt.description}
        onClick={() => {
            setFilterOption(opt.key);
            closeMenu();
        }}
        isSelected={opt === value}
    />);
    const contextMenu = menuDisplayed ? <ContextMenu
        top={100}
        right={33}
        onFinished={closeMenu}
        chevronFace={ChevronFace.Top}
        wrapperClassName="mx_ThreadPanel__header"
    >
        { contextMenuOptions }
    </ContextMenu> : null;
    return <div className="mx_ThreadPanel__header">
        <span>{ _t("Threads") }</span>
        <ContextMenuButton className="mx_ThreadPanel_dropdown" inputRef={button} isExpanded={menuDisplayed} onClick={() => menuDisplayed ? closeMenu() : openMenu()}>
            { `${_t('Show:')} ${value.label}` }
        </ContextMenuButton>
        { contextMenu }
    </div>;
};

interface EmptyThreadIProps {
    filterOption: ThreadFilterType;
    showAllThreadsCallback: () => void;
}

const EmptyThread: React.FC<EmptyThreadIProps> = ({ filterOption, showAllThreadsCallback }) => {
    return <aside className="mx_ThreadPanel_empty">
        <div className="mx_ThreadPanel_largeIcon" />
        <h2>{ _t("Keep discussions organised with threads") }</h2>
        <p>{ _t("Threads help you keep conversations on-topic and easily "
              + "track them over time. Create the first one by using the "
              + "\"Reply in thread\" button on a message.") }
        </p>
        <p>
            { /* Always display that paragraph to prevent layout shift
                When hiding the button */ }
            { filterOption === ThreadFilterType.My
                ? <button onClick={showAllThreadsCallback}>{ _t("Show all threads") }</button>
                : <>&nbsp;</>
            }
        </p>
    </aside>;
};

const ThreadPanel: React.FC<IProps> = ({ roomId, onClose, permalinkCreator }) => {
    const mxClient = useContext(MatrixClientContext);
    const roomContext = useContext(RoomContext);
    const room = mxClient.getRoom(roomId);
    const [filterOption, setFilterOption] = useState<ThreadFilterType>(ThreadFilterType.All);
    const ref = useRef<TimelinePanel>();

    const [timelineSet, setTimelineSet] = useState<EventTimelineSet | null>(null);
    const timelineSetPromise = useMemo(
        async () => {
            const timelineSet = getThreadTimelineSet(mxClient, room, filterOption);
            return timelineSet;
        },
        [mxClient, room, filterOption],
    );
    useEffect(() => {
        timelineSetPromise
            .then(timelineSet => { setTimelineSet(timelineSet); })
            .catch(() => setTimelineSet(null));
    }, [timelineSetPromise]);

    return (
        <RoomContext.Provider value={{
            ...roomContext,
            timelineRenderingType: TimelineRenderingType.ThreadsList,
            showHiddenEventsInTimeline: true,
        }}>
            <BaseCard
                header={<ThreadPanelHeader filterOption={filterOption} setFilterOption={setFilterOption} />}
                className="mx_ThreadPanel"
                onClose={onClose}
                withoutScrollContainer={true}
            >
                { timelineSet && (
                    <TimelinePanel
                        ref={ref}
                        showReadReceipts={false} // No RR support in thread's MVP
                        manageReadReceipts={false} // No RR support in thread's MVP
                        manageReadMarkers={false} // No RM support in thread's MVP
                        sendReadReceiptOnLoad={false} // No RR support in thread's MVP
                        timelineSet={timelineSet}
                        showUrlPreview={true}
                        empty={<EmptyThread
                            filterOption={filterOption}
                            showAllThreadsCallback={() => setFilterOption(ThreadFilterType.All)}
                        />}
                        alwaysShowTimestamps={true}
                        layout={Layout.Group}
                        hideThreadedMessages={false}
                        hidden={false}
                        showReactions={false}
                        className="mx_RoomView_messagePanel mx_GroupLayout"
                        membersLoaded={true}
                        permalinkCreator={permalinkCreator}
                        tileShape={TileShape.ThreadPanel}
                        disableGrouping={true}
                    />
                ) }
            </BaseCard>
        </RoomContext.Provider>
    );
};
export default ThreadPanel;<|MERGE_RESOLUTION|>--- conflicted
+++ resolved
@@ -87,11 +87,7 @@
         for (const [, thread] of room.threads) {
             const isOwnEvent = thread.head.getSender() === client.getUserId();
             if (filterType !== ThreadFilterType.My || isOwnEvent) {
-<<<<<<< HEAD
-                timelineSet.getLiveTimeline().addEvent(thread.head);
-=======
-                timelineSet.getLiveTimeline().addEvent(thread.rootEvent, false);
->>>>>>> 59f57e15
+                timelineSet.getLiveTimeline().addEvent(thread.head, false);
             }
         }
         return timelineSet;
