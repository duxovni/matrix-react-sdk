--- conflicted
+++ resolved
@@ -31,14 +31,11 @@
 import ImageView from '../elements/ImageView';
 import { SyncState } from 'matrix-js-sdk/src/sync.api';
 import { IBodyProps } from "./IBodyProps";
-<<<<<<< HEAD
-import { presentableTextForFile } from "../../../utils/FileUtils";
-=======
 import classNames from 'classnames';
 import { CSSTransition, SwitchTransition } from 'react-transition-group';
+import { presentableTextForFile } from "../../../utils/FileUtils";
 
 import { logger } from "matrix-js-sdk/src/logger";
->>>>>>> bc32f05f
 
 interface IState {
     decryptedUrl?: string;
@@ -423,7 +420,6 @@
             gifLabel = <p className="mx_MImageBody_gifLabel">GIF</p>;
         }
 
-<<<<<<< HEAD
         let banner;
         if (this.state.showImage) {
             banner = (
@@ -433,7 +429,6 @@
             );
         }
 
-=======
         const classes = classNames({
             'mx_MImageBody_thumbnail': true,
             'mx_MImageBody_thumbnail--blurhash': this.props.mxEvent.getContent().info?.[BLURHASH_FIELD],
@@ -441,7 +436,6 @@
 
         // This has incredibly broken types.
         const C = CSSTransition as any;
->>>>>>> bc32f05f
         const thumbnail = (
             <div className="mx_MImageBody_thumbnail_container" style={{ maxHeight: maxHeight, maxWidth: maxWidth, aspectRatio: `${infoWidth}/${infoHeight}` }}>
                 <SwitchTransition mode="out-in">
