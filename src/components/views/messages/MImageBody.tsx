/*
Copyright 2015 - 2021 The Matrix.org Foundation C.I.C.
Copyright 2018, 2019 Michael Telatynski <7t3chguy@gmail.com>

Licensed under the Apache License, Version 2.0 (the "License");
you may not use this file except in compliance with the License.
You may obtain a copy of the License at

    http://www.apache.org/licenses/LICENSE-2.0

Unless required by applicable law or agreed to in writing, software
distributed under the License is distributed on an "AS IS" BASIS,
WITHOUT WARRANTIES OR CONDITIONS OF ANY KIND, either express or implied.
See the License for the specific language governing permissions and
limitations under the License.
*/

import React, { ComponentProps, createRef } from 'react';
import { Blurhash } from "react-blurhash";

import MFileBody from './MFileBody';
import Modal from '../../../Modal';
import { _t } from '../../../languageHandler';
import SettingsStore from "../../../settings/SettingsStore";
import MatrixClientContext from "../../../contexts/MatrixClientContext";
import InlineSpinner from '../elements/InlineSpinner';
import { replaceableComponent } from "../../../utils/replaceableComponent";
import { Media, mediaFromContent } from "../../../customisations/Media";
import { BLURHASH_FIELD } from "../../../ContentMessages";
import { IMediaEventContent } from '../../../customisations/models/IMediaEventContent';
import ImageView from '../elements/ImageView';
import { SyncState } from 'matrix-js-sdk/src/sync.api';
import { IBodyProps } from "./IBodyProps";
import classNames from 'classnames';
import { CSSTransition, SwitchTransition } from 'react-transition-group';

interface IState {
    decryptedUrl?: string;
    decryptedThumbnailUrl?: string;
    decryptedBlob?: Blob;
    error;
    imgError: boolean;
    imgLoaded: boolean;
    loadedImageDimensions?: {
        naturalWidth: number;
        naturalHeight: number;
    };
    hover: boolean;
    showImage: boolean;
}

@replaceableComponent("views.messages.MImageBody")
export default class MImageBody extends React.Component<IBodyProps, IState> {
    static contextType = MatrixClientContext;
    private unmounted = true;
    private image = createRef<HTMLImageElement>();

    constructor(props: IBodyProps) {
        super(props);

        this.state = {
            decryptedUrl: null,
            decryptedThumbnailUrl: null,
            decryptedBlob: null,
            error: null,
            imgError: false,
            imgLoaded: false,
            loadedImageDimensions: null,
            hover: false,
            showImage: SettingsStore.getValue("showImages"),
        };
    }

    // FIXME: factor this out and apply it to MVideoBody and MAudioBody too!
    private onClientSync = (syncState: SyncState, prevState: SyncState): void => {
        if (this.unmounted) return;
        // Consider the client reconnected if there is no error with syncing.
        // This means the state could be RECONNECTING, SYNCING, PREPARED or CATCHUP.
        const reconnected = syncState !== "ERROR" && prevState !== syncState;
        if (reconnected && this.state.imgError) {
            // Load the image again
            this.setState({
                imgError: false,
            });
        }
    };

    protected showImage(): void {
        localStorage.setItem("mx_ShowImage_" + this.props.mxEvent.getId(), "true");
        this.setState({ showImage: true });
        this.downloadImage();
    }

    protected onClick = (ev: React.MouseEvent): void => {
        if (ev.button === 0 && !ev.metaKey) {
            ev.preventDefault();
            if (!this.state.showImage) {
                this.showImage();
                return;
            }

            const content = this.props.mxEvent.getContent<IMediaEventContent>();
            const httpUrl = this.getContentUrl();
            const params: Omit<ComponentProps<typeof ImageView>, "onFinished"> = {
                src: httpUrl,
                name: content.body?.length > 0 ? content.body : _t('Attachment'),
                mxEvent: this.props.mxEvent,
                permalinkCreator: this.props.permalinkCreator,
            };

            if (content.info) {
                params.width = content.info.w;
                params.height = content.info.h;
                params.fileSize = content.info.size;
            }

            Modal.createDialog(ImageView, params, "mx_Dialog_lightbox", null, true);
        }
    };

    private isGif = (): boolean => {
        const content = this.props.mxEvent.getContent();
        return content.info?.mimetype === "image/gif";
    };

    private onImageEnter = (e: React.MouseEvent<HTMLImageElement>): void => {
        this.setState({ hover: true });

        if (!this.state.showImage || !this.isGif() || SettingsStore.getValue("autoplayGifsAndVideos")) {
            return;
        }
        const imgElement = e.currentTarget;
        imgElement.src = this.getContentUrl();
    };

    private onImageLeave = (e: React.MouseEvent<HTMLImageElement>): void => {
        this.setState({ hover: false });

        if (!this.state.showImage || !this.isGif() || SettingsStore.getValue("autoplayGifsAndVideos")) {
            return;
        }
        const imgElement = e.currentTarget;
        imgElement.src = this.getThumbUrl();
    };

    private onImageError = (): void => {
        this.setState({
            imgError: true,
        });
    };

    private onImageLoad = (): void => {
        this.props.onHeightChanged();

        let loadedImageDimensions;

        if (this.image.current) {
            const { naturalWidth, naturalHeight } = this.image.current;
            // this is only used as a fallback in case content.info.w/h is missing
            loadedImageDimensions = { naturalWidth, naturalHeight };
        }
        this.setState({ imgLoaded: true, loadedImageDimensions });
    };

    protected getContentUrl(): string {
<<<<<<< HEAD
        const content: IMediaEventContent= this.props.mxEvent.getContent();
        if (this.props.forExport) return content.url || content.file.url;
        const media = mediaFromContent(content);
        if (media.isEncrypted) {
=======
        if (this.media.isEncrypted) {
>>>>>>> fbc5729d
            return this.state.decryptedUrl;
        } else {
            return this.media.srcHttp;
        }
    }

    private get media(): Media {
        return mediaFromContent(this.props.mxEvent.getContent());
    }

    protected getThumbUrl(): string {
        // FIXME: we let images grow as wide as you like, rather than capped to 800x600.
        // So either we need to support custom timeline widths here, or reimpose the cap, otherwise the
        // thumbnail resolution will be unnecessarily reduced.
        // custom timeline widths seems preferable.
        const thumbWidth = 800;
        const thumbHeight = 600;

        const content = this.props.mxEvent.getContent<IMediaEventContent>();
        const media = mediaFromContent(content);

        if (media.isEncrypted) {
            // Don't use the thumbnail for clients wishing to autoplay gifs.
            if (this.state.decryptedThumbnailUrl) {
                return this.state.decryptedThumbnailUrl;
            }
            return this.state.decryptedUrl;
        } else if (content.info && content.info.mimetype === "image/svg+xml" && media.hasThumbnail) {
            // special case to return clientside sender-generated thumbnails for SVGs, if any,
            // given we deliberately don't thumbnail them serverside to prevent
            // billion lol attacks and similar
            return media.getThumbnailHttp(thumbWidth, thumbHeight, 'scale');
        } else {
            // we try to download the correct resolution
            // for hi-res images (like retina screenshots).
            // synapse only supports 800x600 thumbnails for now though,
            // so we'll need to download the original image for this to work
            // well for now. First, let's try a few cases that let us avoid
            // downloading the original, including:
            //   - When displaying a GIF, we always want to thumbnail so that we can
            //     properly respect the user's GIF autoplay setting (which relies on
            //     thumbnailing to produce the static preview image)
            //   - On a low DPI device, always thumbnail to save bandwidth
            //   - If there's no sizing info in the event, default to thumbnail
            const info = content.info;
            if (
                this.isGif() ||
                window.devicePixelRatio === 1.0 ||
                (!info || !info.w || !info.h || !info.size)
            ) {
                return media.getThumbnailOfSourceHttp(thumbWidth, thumbHeight);
            } else {
                // we should only request thumbnails if the image is bigger than 800x600
                // (or 1600x1200 on retina) otherwise the image in the timeline will just
                // end up resampled and de-retina'd for no good reason.
                // Ideally the server would pregen 1600x1200 thumbnails in order to provide retina
                // thumbnails, but we don't do this currently in synapse for fear of disk space.
                // As a compromise, let's switch to non-retina thumbnails only if the original
                // image is both physically too large and going to be massive to load in the
                // timeline (e.g. >1MB).

                const isLargerThanThumbnail = (
                    info.w > thumbWidth ||
                    info.h > thumbHeight
                );
                const isLargeFileSize = info.size > 1 * 1024 * 1024; // 1mb

                if (isLargeFileSize && isLargerThanThumbnail) {
                    // image is too large physically and bytewise to clutter our timeline so
                    // we ask for a thumbnail, despite knowing that it will be max 800x600
                    // despite us being retina (as synapse doesn't do 1600x1200 thumbs yet).
                    return media.getThumbnailOfSourceHttp(thumbWidth, thumbHeight);
                } else {
                    // download the original image otherwise, so we can scale it client side
                    // to take pixelRatio into account.
                    return media.srcHttp;
                }
            }
        }
    }

    private async downloadImage() {
        if (this.props.mediaEventHelper.media.isEncrypted && this.state.decryptedUrl === null) {
            try {
                const thumbnailUrl = await this.props.mediaEventHelper.thumbnailUrl.value;
                this.setState({
                    decryptedUrl: await this.props.mediaEventHelper.sourceUrl.value,
                    decryptedThumbnailUrl: thumbnailUrl,
                    decryptedBlob: await this.props.mediaEventHelper.sourceBlob.value,
                });
            } catch (err) {
                if (this.unmounted) return;
                console.warn("Unable to decrypt attachment: ", err);
                // Set a placeholder image when we can't decrypt the image.
                this.setState({
                    error: err,
                });
            }
        }
    }

    componentDidMount() {
        this.unmounted = false;
        this.context.on('sync', this.onClientSync);

        const showImage = this.state.showImage ||
            localStorage.getItem("mx_ShowImage_" + this.props.mxEvent.getId()) === "true";

        if (showImage) {
            // noinspection JSIgnoredPromiseFromCall
            this.downloadImage();
            this.setState({ showImage: true });
        } // else don't download anything because we don't want to display anything.
    }

    componentWillUnmount() {
        this.unmounted = true;
        this.context.removeListener('sync', this.onClientSync);
    }

    protected messageContent(
        contentUrl: string,
        thumbUrl: string,
        content: IMediaEventContent,
        forcedHeight?: number,
    ): JSX.Element {
        let infoWidth;
        let infoHeight;

        if (content && content.info && content.info.w && content.info.h) {
            infoWidth = content.info.w;
            infoHeight = content.info.h;
        } else {
            // Whilst the image loads, display nothing. We also don't display a blurhash image
            // because we don't really know what size of image we'll end up with.
            //
            // Once loaded, use the loaded image dimensions stored in `loadedImageDimensions`.
            //
            // By doing this, the image "pops" into the timeline, but is still restricted
            // by the same width and height logic below.
            if (!this.state.loadedImageDimensions) {
                let imageElement;
                if (!this.state.showImage) {
                    imageElement = <HiddenImagePlaceholder />;
                } else {
                    imageElement = (
                        <img
                            style={{ display: 'none' }}
                            src={thumbUrl}
                            ref={this.image}
                            alt={content.body}
                            onError={this.onImageError}
                            onLoad={this.onImageLoad}
                        />
                    );
                }
                return this.wrapImage(contentUrl, imageElement);
            }
            infoWidth = this.state.loadedImageDimensions.naturalWidth;
            infoHeight = this.state.loadedImageDimensions.naturalHeight;
        }

        // The maximum height of the thumbnail as it is rendered as an <img>
        const maxHeight = forcedHeight || Math.min((this.props.maxImageHeight || 600), infoHeight);
        // The maximum width of the thumbnail, as dictated by its natural
        // maximum height.
        const maxWidth = infoWidth * maxHeight / infoHeight;

        let img = null;
        let placeholder = null;
        let gifLabel = null;

        if (!this.props.forExport && !this.state.imgLoaded) {
            placeholder = this.getPlaceholder(maxWidth, maxHeight);
        }

        let showPlaceholder = Boolean(placeholder);

        if (thumbUrl && !this.state.imgError) {
            // Restrict the width of the thumbnail here, otherwise it will fill the container
            // which has the same width as the timeline
            // mx_MImageBody_thumbnail resizes img to exactly container size
            img = (
                <img
                    className="mx_MImageBody_thumbnail"
                    src={thumbUrl}
                    ref={this.image}
                    // Force the image to be the full size of the container, even if the
                    // pixel size is smaller. The problem here is that we don't know what
                    // thumbnail size the HS is going to give us, but we have to commit to
                    // a container size immediately and not change it when the image loads
                    // or we'll get a scroll jump (or have to leave blank space).
                    // This will obviously result in an upscaled image which will be a bit
                    // blurry. The best fix would be for the HS to advertise what size thumbnails
                    // it guarantees to produce.
                    style={{ height: '100%' }}
                    alt={content.body}
                    onError={this.onImageError}
                    onLoad={this.onImageLoad}
                    onMouseEnter={this.onImageEnter}
                    onMouseLeave={this.onImageLeave}
                />
            );
        }

        if (!this.state.showImage) {
            img = <HiddenImagePlaceholder maxWidth={maxWidth} />;
            showPlaceholder = false; // because we're hiding the image, so don't show the placeholder.
        }

        if (this.isGif() && !SettingsStore.getValue("autoplayGifsAndVideos") && !this.state.hover) {
            gifLabel = <p className="mx_MImageBody_gifLabel">GIF</p>;
        }

        const classes = classNames({
            'mx_MImageBody_thumbnail': true,
            'mx_MImageBody_thumbnail--blurhash': this.props.mxEvent.getContent().info[BLURHASH_FIELD],
        });

        // This has incredibly broken types.
        const C = CSSTransition as any;
        const thumbnail = (
            <div className="mx_MImageBody_thumbnail_container" style={{ maxHeight: maxHeight, maxWidth: maxWidth, aspectRatio: `${infoWidth}/${infoHeight}` }}>
                <SwitchTransition mode="out-in">
                    <C
                        classNames="mx_rtg--fade"
                        key={`img-${showPlaceholder}`}
                        timeout={300}
                    >
                        { /* This weirdly looking div is necessary here, otherwise SwitchTransition fails */ }
                        <div>
                            { showPlaceholder && <div
                                className={classes}
                                style={{
                                    // Constrain width here so that spinner appears central to the loaded thumbnail
                                    maxWidth: `min(100%, ${infoWidth}px)`,
                                    maxHeight: maxHeight,
                                    aspectRatio: `${infoWidth}/${infoHeight}`,
                                }}
                            >
                                { placeholder }
                            </div> }
                        </div>
                    </C>
                </SwitchTransition>

                <div style={{
                    height: '100%',
                }}>
                    { img }
                    { gifLabel }
                </div>

                { this.state.hover && this.getTooltip() }
            </div>
        );

        return this.wrapImage(contentUrl, thumbnail);
    }

    // Overidden by MStickerBody
    protected wrapImage(contentUrl: string, children: JSX.Element): JSX.Element {
        return <a href={contentUrl} target={this.props.forExport ? "__blank" : undefined} onClick={this.onClick}>
            { children }
        </a>;
    }

    // Overidden by MStickerBody
    protected getPlaceholder(width: number, height: number): JSX.Element {
        const blurhash = this.props.mxEvent.getContent().info[BLURHASH_FIELD];
        if (blurhash) return <Blurhash className="mx_Blurhash" hash={blurhash} width={width} height={height} />;
        return (
            <InlineSpinner w={32} h={32} />
        );
    }

    // Overidden by MStickerBody
    protected getTooltip(): JSX.Element {
        return null;
    }

    // Overidden by MStickerBody
    protected getFileBody(): string | JSX.Element {
        if (this.props.forExport) return null;
        // We only ever need the download bar if we're appearing outside of the timeline
        if (this.props.tileShape) {
            return <MFileBody {...this.props} showGenericPlaceholder={false} />;
        }
    }

    render() {
        const content = this.props.mxEvent.getContent<IMediaEventContent>();

        if (this.state.error !== null) {
            return (
                <div className="mx_MImageBody">
                    <img src={require("../../../../res/img/warning.svg")} width="16" height="16" />
                    { _t("Error decrypting image") }
                </div>
            );
        }

        const contentUrl = this.getContentUrl();
        let thumbUrl;
        if (this.props.forExport || (this.isGif() && SettingsStore.getValue("autoplayGifsAndVideos"))) {
            thumbUrl = contentUrl;
        } else {
            thumbUrl = this.getThumbUrl();
        }

        const thumbnail = this.messageContent(contentUrl, thumbUrl, content);
        const fileBody = this.getFileBody();

        return (
            <div className="mx_MImageBody">
                { thumbnail }
                { fileBody }
            </div>
        );
    }
}

interface PlaceholderIProps {
    hover?: boolean;
    maxWidth?: number;
}

export class HiddenImagePlaceholder extends React.PureComponent<PlaceholderIProps> {
    render() {
        const maxWidth = this.props.maxWidth ? this.props.maxWidth + "px" : null;
        let className = 'mx_HiddenImagePlaceholder';
        if (this.props.hover) className += ' mx_HiddenImagePlaceholder_hover';
        return (
            <div className={className} style={{ maxWidth: `min(100%, ${maxWidth}px)` }}>
                <div className='mx_HiddenImagePlaceholder_button'>
                    <span className='mx_HiddenImagePlaceholder_eye' />
                    <span>{ _t("Show image") }</span>
                </div>
            </div>
        );
    }
}<|MERGE_RESOLUTION|>--- conflicted
+++ resolved
@@ -163,14 +163,9 @@
     };
 
     protected getContentUrl(): string {
-<<<<<<< HEAD
-        const content: IMediaEventContent= this.props.mxEvent.getContent();
+        const content: IMediaEventContent = this.props.mxEvent.getContent();
         if (this.props.forExport) return content.url || content.file.url;
-        const media = mediaFromContent(content);
-        if (media.isEncrypted) {
-=======
         if (this.media.isEncrypted) {
->>>>>>> fbc5729d
             return this.state.decryptedUrl;
         } else {
             return this.media.srcHttp;
