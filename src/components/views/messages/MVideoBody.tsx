/*
Copyright 2015 - 2021 The Matrix.org Foundation C.I.C.

Licensed under the Apache License, Version 2.0 (the "License");
you may not use this file except in compliance with the License.
You may obtain a copy of the License at

    http://www.apache.org/licenses/LICENSE-2.0

Unless required by applicable law or agreed to in writing, software
distributed under the License is distributed on an "AS IS" BASIS,
WITHOUT WARRANTIES OR CONDITIONS OF ANY KIND, either express or implied.
See the License for the specific language governing permissions and
limitations under the License.
*/

import React from 'react';
import { decode } from "blurhash";
import { logger } from "matrix-js-sdk/src/logger";

import { _t } from '../../../languageHandler';
import SettingsStore from "../../../settings/SettingsStore";
import InlineSpinner from '../elements/InlineSpinner';
import { replaceableComponent } from "../../../utils/replaceableComponent";
import { mediaFromContent } from "../../../customisations/Media";
import { BLURHASH_FIELD } from "../../../ContentMessages";
import { IMediaEventContent } from "../../../customisations/models/IMediaEventContent";
import { IBodyProps } from "./IBodyProps";
import MFileBody from "./MFileBody";

<<<<<<< HEAD
=======
import { logger } from "matrix-js-sdk/src/logger";
import { ImageSize, suggestedSize as suggestedVideoSize } from "../../../settings/enums/ImageSize";

>>>>>>> 2b52e17a
interface IState {
    decryptedUrl?: string;
    decryptedThumbnailUrl?: string;
    decryptedBlob?: Blob;
    error?: any;
    fetchingData: boolean;
    posterLoading: boolean;
    blurhashUrl: string;
}

@replaceableComponent("views.messages.MVideoBody")
export default class MVideoBody extends React.PureComponent<IBodyProps, IState> {
    private videoRef = React.createRef<HTMLVideoElement>();
    private sizeWatcher: string;

    constructor(props) {
        super(props);

        this.state = {
            fetchingData: false,
            decryptedUrl: null,
            decryptedThumbnailUrl: null,
            decryptedBlob: null,
            error: null,
            posterLoading: false,
            blurhashUrl: null,
        };
    }

    private suggestedDimensions(isPortrait): { w: number, h: number } {
        return suggestedVideoSize(SettingsStore.getValue("Images.size") as ImageSize);
    }

    private thumbScale(
        fullWidth: number,
        fullHeight: number,
        thumbWidth?: number,
        thumbHeight?: number,
    ): number {
        if (!fullWidth || !fullHeight) {
            // Cannot calculate thumbnail height for image: missing w/h in metadata. We can't even
            // log this because it's spammy
            return undefined;
        }

        if (!thumbWidth || !thumbHeight) {
            const dims = this.suggestedDimensions(fullWidth < fullHeight);
            thumbWidth = dims.w;
            thumbHeight = dims.h;
        }

        if (fullWidth < thumbWidth && fullHeight < thumbHeight) {
            // no scaling needs to be applied
            return 1;
        }

        // always scale the videos based on their width.
        const widthMulti = thumbWidth / fullWidth;
        return widthMulti;
    }

    private getContentUrl(): string|null {
        const content = this.props.mxEvent.getContent<IMediaEventContent>();
        // During export, the content url will point to the MSC, which will later point to a local url
        if (this.props.forExport) return content.file?.url || content.url;
        const media = mediaFromContent(content);
        if (media.isEncrypted) {
            return this.state.decryptedUrl;
        } else {
            return media.srcHttp;
        }
    }

    private hasContentUrl(): boolean {
        const url = this.getContentUrl();
        return url && !url.startsWith("data:");
    }

    private getThumbUrl(): string|null {
        // there's no need of thumbnail when the content is local
        if (this.props.forExport) return null;

        const content = this.props.mxEvent.getContent<IMediaEventContent>();
        const media = mediaFromContent(content);

        if (media.isEncrypted && this.state.decryptedThumbnailUrl) {
            return this.state.decryptedThumbnailUrl;
        } else if (this.state.posterLoading) {
            return this.state.blurhashUrl;
        } else if (media.hasThumbnail) {
            return media.thumbnailHttp;
        } else {
            return null;
        }
    }

    private loadBlurhash() {
        const info = this.props.mxEvent.getContent()?.info;
        if (!info[BLURHASH_FIELD]) return;

        const canvas = document.createElement("canvas");

        let width = info.w;
        let height = info.h;
        const scale = this.thumbScale(info.w, info.h);
        if (scale) {
            width = Math.floor(info.w * scale);
            height = Math.floor(info.h * scale);
        }

        canvas.width = width;
        canvas.height = height;

        const pixels = decode(info[BLURHASH_FIELD], width, height);
        const ctx = canvas.getContext("2d");
        const imgData = ctx.createImageData(width, height);
        imgData.data.set(pixels);
        ctx.putImageData(imgData, 0, 0);

        this.setState({
            blurhashUrl: canvas.toDataURL(),
            posterLoading: true,
        });

        const content = this.props.mxEvent.getContent<IMediaEventContent>();
        const media = mediaFromContent(content);
        if (media.hasThumbnail) {
            const image = new Image();
            image.onload = () => {
                this.setState({ posterLoading: false });
            };
            image.src = media.thumbnailHttp;
        }
    }

    public async componentDidMount() {
        this.sizeWatcher = SettingsStore.watchSetting("Images.size", null, () => {
            this.forceUpdate(); // we don't really have a reliable thing to update, so just update the whole thing
        });

        this.loadBlurhash();

        if (this.props.mediaEventHelper.media.isEncrypted && this.state.decryptedUrl === null) {
            try {
                const autoplay = SettingsStore.getValue("autoplayVideo") as boolean;
                const thumbnailUrl = await this.props.mediaEventHelper.thumbnailUrl.value;
                if (autoplay) {
                    logger.log("Preloading video");
                    this.setState({
                        decryptedUrl: await this.props.mediaEventHelper.sourceUrl.value,
                        decryptedThumbnailUrl: thumbnailUrl,
                        decryptedBlob: await this.props.mediaEventHelper.sourceBlob.value,
                    });
                    this.props.onHeightChanged();
                } else {
                    logger.log("NOT preloading video");
                    const content = this.props.mxEvent.getContent<IMediaEventContent>();
                    this.setState({
                        // For Chrome and Electron, we need to set some non-empty `src` to
                        // enable the play button. Firefox does not seem to care either
                        // way, so it's fine to do for all browsers.
                        decryptedUrl: `data:${content?.info?.mimetype},`,
                        decryptedThumbnailUrl: thumbnailUrl || `data:${content?.info?.mimetype},`,
                        decryptedBlob: null,
                    });
                }
            } catch (err) {
                logger.warn("Unable to decrypt attachment: ", err);
                // Set a placeholder image when we can't decrypt the image.
                this.setState({
                    error: err,
                });
            }
        }
    }

    public componentWillUnmount() {
        SettingsStore.unwatchSetting(this.sizeWatcher);
    }

    private videoOnPlay = async () => {
        if (this.hasContentUrl() || this.state.fetchingData || this.state.error) {
            // We have the file, we are fetching the file, or there is an error.
            return;
        }
        this.setState({
            // To stop subsequent download attempts
            fetchingData: true,
        });
        if (!this.props.mediaEventHelper.media.isEncrypted) {
            this.setState({
                error: "No file given in content",
            });
            return;
        }
        this.setState({
            decryptedUrl: await this.props.mediaEventHelper.sourceUrl.value,
            decryptedBlob: await this.props.mediaEventHelper.sourceBlob.value,
            fetchingData: false,
        }, () => {
            if (!this.videoRef.current) return;
            this.videoRef.current.play();
        });
        this.props.onHeightChanged();
    };

    private getFileBody = () => {
        if (this.props.forExport) return null;
        return this.props.tileShape && <MFileBody {...this.props} showGenericPlaceholder={false} />;
    };

    render() {
        const content = this.props.mxEvent.getContent();
        const autoplay = SettingsStore.getValue("autoplayVideo");

        if (this.state.error !== null) {
            return (
                <span className="mx_MVideoBody">
                    <img src={require("../../../../res/img/warning.svg")} width="16" height="16" />
                    { _t("Error decrypting video") }
                </span>
            );
        }

        // Important: If we aren't autoplaying and we haven't decrypted it yet, show a video with a poster.
        if (!this.props.forExport && content.file !== undefined && this.state.decryptedUrl === null && autoplay) {
            // Need to decrypt the attachment
            // The attachment is decrypted in componentDidMount.
            // For now add an img tag with a spinner.
            return (
                <span className="mx_MVideoBody">
                    <div className="mx_MImageBody_thumbnail mx_MImageBody_thumbnail_spinner">
                        <InlineSpinner />
                    </div>
                </span>
            );
        }

        const contentUrl = this.getContentUrl();
        const thumbUrl = this.getThumbUrl();
        const defaultDims = this.suggestedDimensions(false);
        let height = defaultDims.h;
        let width = defaultDims.w;
        let poster = null;
        let preload = "metadata";
        if (content.info) {
            const scale = this.thumbScale(content.info.w, content.info.h);
            if (scale) {
                width = Math.floor(content.info.w * scale);
                height = Math.floor(content.info.h * scale);
            }

            if (thumbUrl) {
                poster = thumbUrl;
                preload = "none";
            }
        }

        const fileBody = this.getFileBody();
        return (
            <span className="mx_MVideoBody">
                <video
                    className="mx_MVideoBody"
                    ref={this.videoRef}
                    src={contentUrl}
                    title={content.body}
                    controls
                    preload={preload}
                    muted={autoplay}
                    autoPlay={autoplay}
                    height={height}
                    width={width}
                    poster={poster}
                    onPlay={this.videoOnPlay}
                />
                { fileBody }
            </span>
        );
    }
}<|MERGE_RESOLUTION|>--- conflicted
+++ resolved
@@ -16,7 +16,6 @@
 
 import React from 'react';
 import { decode } from "blurhash";
-import { logger } from "matrix-js-sdk/src/logger";
 
 import { _t } from '../../../languageHandler';
 import SettingsStore from "../../../settings/SettingsStore";
@@ -28,12 +27,9 @@
 import { IBodyProps } from "./IBodyProps";
 import MFileBody from "./MFileBody";
 
-<<<<<<< HEAD
-=======
 import { logger } from "matrix-js-sdk/src/logger";
 import { ImageSize, suggestedSize as suggestedVideoSize } from "../../../settings/enums/ImageSize";
 
->>>>>>> 2b52e17a
 interface IState {
     decryptedUrl?: string;
     decryptedThumbnailUrl?: string;
