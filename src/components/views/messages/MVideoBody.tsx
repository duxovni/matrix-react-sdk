--- conflicted
+++ resolved
@@ -23,21 +23,9 @@
 import { replaceableComponent } from "../../../utils/replaceableComponent";
 import { mediaFromContent } from "../../../customisations/Media";
 import { BLURHASH_FIELD } from "../../../ContentMessages";
-<<<<<<< HEAD
-
-interface IProps {
-    /* the MatrixEvent to show */
-    mxEvent: any;
-    /* called when the video has loaded */
-    onHeightChanged: () => void;
-    /* used to refer to the local file while exporting */
-    forExport?: boolean;
-}
-=======
 import { IMediaEventContent } from "../../../customisations/models/IMediaEventContent";
 import { IBodyProps } from "./IBodyProps";
 import MFileBody from "./MFileBody";
->>>>>>> 91cf27e2
 
 interface IState {
     decryptedUrl?: string;
@@ -89,7 +77,7 @@
     }
 
     private getContentUrl(): string|null {
-        const content = this.props.mxEvent.getContent();
+        const content = this.props.mxEvent.getContent<IMediaEventContent>();
         if (this.props.forExport) return content.file?.url || content.url;
         const media = mediaFromContent(content);
         if (media.isEncrypted) {
@@ -105,14 +93,10 @@
     }
 
     private getThumbUrl(): string|null {
-<<<<<<< HEAD
         // there's no need of thumbnail when the content is local
         if (this.props.forExport) return null;
 
-        const content = this.props.mxEvent.getContent();
-=======
         const content = this.props.mxEvent.getContent<IMediaEventContent>();
->>>>>>> 91cf27e2
         const media = mediaFromContent(content);
 
         if (media.isEncrypted && this.state.decryptedThumbnailUrl) {
@@ -230,7 +214,7 @@
 
     private getFileBody = () => {
         if (this.props.forExport) return null;
-        return <MFileBody {...this.props} decryptedBlob={this.state.decryptedBlob} showGenericPlaceholder={false} />;
+        return this.props.tileShape && <MFileBody {...this.props} showGenericPlaceholder={false} />;
     };
 
     render() {
@@ -297,11 +281,7 @@
                     onPlay={this.videoOnPlay}
                 >
                 </video>
-<<<<<<< HEAD
                 { fileBody }
-=======
-                { this.props.tileShape && <MFileBody {...this.props} showGenericPlaceholder={false} /> }
->>>>>>> 91cf27e2
             </span>
         );
     }
