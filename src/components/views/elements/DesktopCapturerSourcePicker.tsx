/*
Copyright 2021 Šimon Brandner <simon.bra.ag@gmail.com>

Licensed under the Apache License, Version 2.0 (the "License");
you may not use this file except in compliance with the License.
You may obtain a copy of the License at

    http://www.apache.org/licenses/LICENSE-2.0

Unless required by applicable law or agreed to in writing, software
distributed under the License is distributed on an "AS IS" BASIS,
WITHOUT WARRANTIES OR CONDITIONS OF ANY KIND, either express or implied.
See the License for the specific language governing permissions and
limitations under the License.
*/

import React from 'react';
import { _t } from '../../../languageHandler';
<<<<<<< HEAD
import BaseDialog from "..//dialogs/BaseDialog"
import DialogButtons from "./DialogButtons"
import AccessibleButton from './AccessibleButton';
import { getDesktopCapturerSources } from "matrix-js-sdk/src/webrtc/call";
import { replaceableComponent } from "../../../utils/replaceableComponent";
import classNames from 'classnames';
=======
import BaseDialog from "..//dialogs/BaseDialog";
import AccessibleButton from './AccessibleButton';
import { getDesktopCapturerSources } from "matrix-js-sdk/src/webrtc/call";
import { replaceableComponent } from "../../../utils/replaceableComponent";
>>>>>>> 2397d0ec

export interface DesktopCapturerSource {
    id: string;
    name: string;
    thumbnailURL;
}

export enum Tabs {
    Screens = "screen",
    Windows = "window",
}

export interface ExistingSourceIProps {
    source: DesktopCapturerSource;
    onSelect(source: DesktopCapturerSource): void;
    selected: boolean;
}

export class ExistingSource extends React.Component<ExistingSourceIProps> {
    constructor(props) {
        super(props);
    }

    onClick = (ev) => {
        this.props.onSelect(this.props.source);
    };

    render() {
        const classes = classNames({
            mx_desktopCapturerSourcePicker_stream_button: true,
            mx_desktopCapturerSourcePicker_stream_button_selected: this.props.selected,
        });

        return (
            <AccessibleButton
                className={classes}
                title={this.props.source.name}
                onClick={this.onClick} >
                <img
                    className="mx_desktopCapturerSourcePicker_stream_thumbnail"
                    src={this.props.source.thumbnailURL}
                />
                <span className="mx_desktopCapturerSourcePicker_stream_name">{this.props.source.name}</span>
            </AccessibleButton>
        );
    }
}

export interface PickerIState {
    selectedTab: Tabs;
    sources: Array<DesktopCapturerSource>;
    selectedSource: DesktopCapturerSource | null;
}
export interface PickerIProps {
    onFinished(source: DesktopCapturerSource): void;
}

@replaceableComponent("views.elements.DesktopCapturerSourcePicker")
export default class DesktopCapturerSourcePicker extends React.Component<
    PickerIProps,
    PickerIState
    > {
    interval;

    constructor(props) {
        super(props);

        this.state = {
            selectedTab: Tabs.Screens,
            sources: [],
            selectedSource: null,
        };
    }

    async componentDidMount() {
        // setInterval() first waits and then executes, therefore
        // we call getDesktopCapturerSources() here without any delay.
        // Otherwise the dialog would be left empty for some time.
        this.setState({
            sources: await getDesktopCapturerSources(),
        });

        // We update the sources every 500ms to get newer thumbnails
        this.interval = setInterval(async () => {
            this.setState({
                sources: await getDesktopCapturerSources(),
            });
        }, 500);
    }

    componentWillUnmount() {
        clearInterval(this.interval);
    }

    onSelect = (source) => {
<<<<<<< HEAD
        this.setState({ selectedSource: source });
    }

    onShare = () => {
        this.props.onFinished(this.state.selectedSource);
    }

    onScreensClick = () => {
        if (this.state.selectedTab === Tabs.Screens) return;
        this.setState({
            selectedTab: Tabs.Screens,
            selectedSource: null,
        });
    }
=======
        this.props.onFinished(source);
    };

    onScreensClick = (ev) => {
        this.setState({ selectedTab: Tabs.Screens });
    };

    onWindowsClick = (ev) => {
        this.setState({ selectedTab: Tabs.Windows });
    };
>>>>>>> 2397d0ec

    onWindowsClick = () => {
        if (this.state.selectedTab === Tabs.Windows) return;
        this.setState({
            selectedTab: Tabs.Windows,
            selectedSource: null,
        });
    }

    onCloseClick = () => {
        this.props.onFinished(null);
    };

    render() {
        const sources = this.state.sources.filter((source) => {
            return source.id.startsWith(this.state.selectedTab)
        });
        const sourceElements = sources.map((source) => {
            return (
                <ExistingSource
                    selected={this.state.selectedSource?.id === source.id}
                    source={source}
                    onSelect={this.onSelect}
                    key={source.id}
                />
            );
        });

        const buttonStyle = "mx_desktopCapturerSourcePicker_tabLabel";
        const screensButtonStyle = buttonStyle + ((this.state.selectedTab === Tabs.Screens) ? "_selected" : "");
        const windowsButtonStyle = buttonStyle + ((this.state.selectedTab === Tabs.Windows) ? "_selected" : "");

        return (
            <BaseDialog
                className="mx_desktopCapturerSourcePicker"
                onFinished={this.onCloseClick}
                title={_t("Share your screen")}
            >
                <div className="mx_desktopCapturerSourcePicker_tabLabels">
                    <AccessibleButton
                        className={screensButtonStyle}
                        onClick={this.onScreensClick}
                    >
                        {_t("Screens")}
                    </AccessibleButton>
                    <AccessibleButton
                        className={windowsButtonStyle}
                        onClick={this.onWindowsClick}
                    >
                        {_t("Windows")}
                    </AccessibleButton>
                </div>
                <div className="mx_desktopCapturerSourcePicker_panel">
                    { sourceElements }
                </div>
                <DialogButtons
                    primaryButton={_t("Share")}
                    hasCancel={true}
                    onCancel={this.onCloseClick}
                    onPrimaryButtonClick={this.onShare}
                    primaryDisabled={!this.state.selectedSource}
                />
            </BaseDialog>
        );
    }
}<|MERGE_RESOLUTION|>--- conflicted
+++ resolved
@@ -16,19 +16,12 @@
 
 import React from 'react';
 import { _t } from '../../../languageHandler';
-<<<<<<< HEAD
-import BaseDialog from "..//dialogs/BaseDialog"
-import DialogButtons from "./DialogButtons"
+import BaseDialog from "..//dialogs/BaseDialog";
+import DialogButtons from "./DialogButtons";
+import classNames from 'classnames';
 import AccessibleButton from './AccessibleButton';
 import { getDesktopCapturerSources } from "matrix-js-sdk/src/webrtc/call";
 import { replaceableComponent } from "../../../utils/replaceableComponent";
-import classNames from 'classnames';
-=======
-import BaseDialog from "..//dialogs/BaseDialog";
-import AccessibleButton from './AccessibleButton';
-import { getDesktopCapturerSources } from "matrix-js-sdk/src/webrtc/call";
-import { replaceableComponent } from "../../../utils/replaceableComponent";
->>>>>>> 2397d0ec
 
 export interface DesktopCapturerSource {
     id: string;
@@ -124,13 +117,12 @@
     }
 
     onSelect = (source) => {
-<<<<<<< HEAD
         this.setState({ selectedSource: source });
-    }
+    };
 
     onShare = () => {
         this.props.onFinished(this.state.selectedSource);
-    }
+    };
 
     onScreensClick = () => {
         if (this.state.selectedTab === Tabs.Screens) return;
@@ -138,19 +130,7 @@
             selectedTab: Tabs.Screens,
             selectedSource: null,
         });
-    }
-=======
-        this.props.onFinished(source);
     };
-
-    onScreensClick = (ev) => {
-        this.setState({ selectedTab: Tabs.Screens });
-    };
-
-    onWindowsClick = (ev) => {
-        this.setState({ selectedTab: Tabs.Windows });
-    };
->>>>>>> 2397d0ec
 
     onWindowsClick = () => {
         if (this.state.selectedTab === Tabs.Windows) return;
@@ -158,7 +138,7 @@
             selectedTab: Tabs.Windows,
             selectedSource: null,
         });
-    }
+    };
 
     onCloseClick = () => {
         this.props.onFinished(null);
@@ -166,7 +146,7 @@
 
     render() {
         const sources = this.state.sources.filter((source) => {
-            return source.id.startsWith(this.state.selectedTab)
+            return source.id.startsWith(this.state.selectedTab);
         });
         const sourceElements = sources.map((source) => {
             return (
