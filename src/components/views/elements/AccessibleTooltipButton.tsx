/*
Copyright 2019 Michael Telatynski <7t3chguy@gmail.com>
Copyright 2019 The Matrix.org Foundation C.I.C.

Licensed under the Apache License, Version 2.0 (the "License");
you may not use this file except in compliance with the License.
You may obtain a copy of the License at

    http://www.apache.org/licenses/LICENSE-2.0

Unless required by applicable law or agreed to in writing, software
distributed under the License is distributed on an "AS IS" BASIS,
WITHOUT WARRANTIES OR CONDITIONS OF ANY KIND, either express or implied.
See the License for the specific language governing permissions and
limitations under the License.
*/

import React from 'react';
import classNames from 'classnames';

import AccessibleButton from "./AccessibleButton";
import {IProps} from "./AccessibleButton";
import Tooltip from './Tooltip';

interface ITooltipProps extends IProps {
    title: string;
    tooltip?: React.ReactNode;
    tooltipClassName?: string;
}

interface IState {
    hover: boolean;
}

export default class AccessibleTooltipButton extends React.PureComponent<ITooltipProps, IState> {
    constructor(props: ITooltipProps) {
        super(props);
        this.state = {
            hover: false,
        };
    }

    onMouseOver = () => {
        this.setState({
            hover: true,
        });
    };

    onMouseOut = () => {
        this.setState({
            hover: false,
        });
    };

    render() {
<<<<<<< HEAD
        const {title, tooltip, children, ...props} = this.props;
        const tooltipClassName = classnames(
            "mx_AccessibleTooltipButton_tooltip",
            this.props.tooltipClassName,
        );

        const tip = this.state.hover ? <Tooltip
            className="mx_AccessibleTooltipButton_container"
            tooltipClassName={tooltipClassName}
            label={tooltip || title}
=======
        const {title, children, tooltipClassName, ...props} = this.props;

        const tip = this.state.hover ? <Tooltip
            className="mx_AccessibleTooltipButton_container"
            tooltipClassName={classNames("mx_AccessibleTooltipButton_tooltip", tooltipClassName)}
            label={title}
>>>>>>> 9b13ef14
        /> : <div />;
        return (
            <AccessibleButton {...props} onMouseOver={this.onMouseOver} onMouseOut={this.onMouseOut} aria-label={title}>
                { children }
                { tip }
            </AccessibleButton>
        );
    }
}<|MERGE_RESOLUTION|>--- conflicted
+++ resolved
@@ -53,25 +53,12 @@
     };
 
     render() {
-<<<<<<< HEAD
-        const {title, tooltip, children, ...props} = this.props;
-        const tooltipClassName = classnames(
-            "mx_AccessibleTooltipButton_tooltip",
-            this.props.tooltipClassName,
-        );
-
-        const tip = this.state.hover ? <Tooltip
-            className="mx_AccessibleTooltipButton_container"
-            tooltipClassName={tooltipClassName}
-            label={tooltip || title}
-=======
-        const {title, children, tooltipClassName, ...props} = this.props;
+        const {title, tooltip, children, tooltipClassName, ...props} = this.props;
 
         const tip = this.state.hover ? <Tooltip
             className="mx_AccessibleTooltipButton_container"
             tooltipClassName={classNames("mx_AccessibleTooltipButton_tooltip", tooltipClassName)}
-            label={title}
->>>>>>> 9b13ef14
+            label={tooltip || title}
         /> : <div />;
         return (
             <AccessibleButton {...props} onMouseOver={this.onMouseOver} onMouseOut={this.onMouseOut} aria-label={title}>
