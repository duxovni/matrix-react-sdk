--- conflicted
+++ resolved
@@ -16,11 +16,7 @@
 */
 
 import React from 'react';
-<<<<<<< HEAD
-import { logger } from "matrix-js-sdk/src/logger";
-=======
 import { MatrixClient } from 'matrix-js-sdk/src/client';
->>>>>>> 2b52e17a
 
 import * as Email from '../../../email';
 import { looksValid as phoneNumberLooksValid } from '../../../phonenumber';
@@ -38,12 +34,9 @@
 import { replaceableComponent } from "../../../utils/replaceableComponent";
 import CountryDropdown from "./CountryDropdown";
 
-<<<<<<< HEAD
-=======
 import { logger } from "matrix-js-sdk/src/logger";
 import PassphraseConfirmField from "./PassphraseConfirmField";
 
->>>>>>> 2b52e17a
 enum RegistrationField {
     Email = "field_email",
     PhoneNumber = "field_phone_number",
