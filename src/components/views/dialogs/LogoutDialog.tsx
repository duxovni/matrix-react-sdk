--- conflicted
+++ resolved
@@ -17,8 +17,6 @@
 
 import React, { ComponentType } from 'react';
 import { IKeyBackupInfo } from "matrix-js-sdk/src/crypto/keybackup";
-import { logger } from "matrix-js-sdk/src/logger";
-
 import Modal from '../../../Modal';
 import dis from '../../../dispatcher/dispatcher';
 import { _t } from '../../../languageHandler';
@@ -26,15 +24,12 @@
 import RestoreKeyBackupDialog from './security/RestoreKeyBackupDialog';
 import { replaceableComponent } from "../../../utils/replaceableComponent";
 
-<<<<<<< HEAD
-=======
 import { logger } from "matrix-js-sdk/src/logger";
 import QuestionDialog from "./QuestionDialog";
 import BaseDialog from "./BaseDialog";
 import Spinner from "../elements/Spinner";
 import DialogButtons from "../elements/DialogButtons";
 
->>>>>>> 2b52e17a
 interface IProps {
     onFinished: (success: boolean) => void;
 }
