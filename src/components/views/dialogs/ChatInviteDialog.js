--- conflicted
+++ resolved
@@ -556,12 +556,6 @@
         ) {
             error = <div className="mx_ChatInviteDialog_error">{_t("No results")}</div>;
         } else {
-<<<<<<< HEAD
-            const addressSelectorHeader = <div className="mx_ChatInviteDialog_addressSelectHeader">
-                {_t("Searching known users")}
-            </div>;
-=======
->>>>>>> c9f723b1
             addressSelector = (
                 <AddressSelector ref={(ref) => {this.addressSelector = ref;}}
                     addressList={ this.state.queryList }
