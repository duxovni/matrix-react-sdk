/*
Copyright 2017 Michael Telatynski <7t3chguy@gmail.com>
Copyright 2020, 2021 The Matrix.org Foundation C.I.C.

Licensed under the Apache License, Version 2.0 (the "License");
you may not use this file except in compliance with the License.
You may obtain a copy of the License at

    http://www.apache.org/licenses/LICENSE-2.0

Unless required by applicable law or agreed to in writing, software
distributed under the License is distributed on an "AS IS" BASIS,
WITHOUT WARRANTIES OR CONDITIONS OF ANY KIND, either express or implied.
See the License for the specific language governing permissions and
limitations under the License.
*/

import React, { ChangeEvent, createRef, KeyboardEvent, SyntheticEvent } from "react";
import { Room } from "matrix-js-sdk/src/models/room";
import { JoinRule, Preset, Visibility } from "matrix-js-sdk/src/@types/partials";

import SdkConfig from '../../../SdkConfig';
import withValidation, { IFieldState } from '../elements/Validation';
import { _t } from '../../../languageHandler';
import { MatrixClientPeg } from '../../../MatrixClientPeg';
import { Key } from "../../../Keyboard";
import { IOpts, privateShouldBeEncrypted } from "../../../createRoom";
import { CommunityPrototypeStore } from "../../../stores/CommunityPrototypeStore";
import { replaceableComponent } from "../../../utils/replaceableComponent";
import Field from "../elements/Field";
import RoomAliasField from "../elements/RoomAliasField";
import LabelledToggleSwitch from "../elements/LabelledToggleSwitch";
import DialogButtons from "../elements/DialogButtons";
import BaseDialog from "../dialogs/BaseDialog";
import Dropdown from "../elements/Dropdown";
import SpaceStore from "../../../stores/SpaceStore";

interface IProps {
    defaultPublic?: boolean;
    defaultName?: string;
    parentSpace?: Room;
    onFinished(proceed: boolean, opts?: IOpts): void;
}

interface IState {
    joinRule: JoinRule;
    isEncrypted: boolean;
    name: string;
    topic: string;
    alias: string;
    detailsOpen: boolean;
    noFederate: boolean;
    nameIsValid: boolean;
    canChangeEncryption: boolean;
}

@replaceableComponent("views.dialogs.CreateRoomDialog")
export default class CreateRoomDialog extends React.Component<IProps, IState> {
    private readonly supportsRestricted: boolean;
    private nameField = createRef<Field>();
    private aliasField = createRef<RoomAliasField>();

    constructor(props) {
        super(props);

        this.supportsRestricted = this.props.parentSpace && !!SpaceStore.instance.restrictedJoinRuleSupport?.preferred;

        let joinRule = JoinRule.Invite;
        if (this.props.defaultPublic) {
            joinRule = JoinRule.Public;
        } else if (this.supportsRestricted) {
            joinRule = JoinRule.Restricted;
        }

        const config = SdkConfig.get();
        this.state = {
            joinRule,
            isEncrypted: privateShouldBeEncrypted(),
            name: this.props.defaultName || "",
            topic: "",
            alias: "",
            detailsOpen: false,
            noFederate: config.default_federate === false,
            nameIsValid: false,
            canChangeEncryption: true,
        };

        MatrixClientPeg.get().doesServerForceEncryptionForPreset(Preset.PrivateChat)
            .then(isForced => this.setState({ canChangeEncryption: !isForced }));
    }

    private roomCreateOptions() {
        const opts: IOpts = {};
        const createOpts: IOpts["createOpts"] = opts.createOpts = {};
        createOpts.name = this.state.name;

        if (this.state.joinRule === JoinRule.Public) {
            createOpts.visibility = Visibility.Public;
            createOpts.preset = Preset.PublicChat;
            opts.guestAccess = false;
            const { alias } = this.state;
            createOpts.room_alias_name = alias.substr(1, alias.indexOf(":") - 1);
        } else {
            // If we cannot change encryption we pass `true` for safety, the server should automatically do this for us.
            opts.encryption = this.state.canChangeEncryption ? this.state.isEncrypted : true;
        }

        if (this.state.topic) {
            createOpts.topic = this.state.topic;
        }
        if (this.state.noFederate) {
            createOpts.creation_content = { 'm.federate': false };
        }

        if (CommunityPrototypeStore.instance.getSelectedCommunityId()) {
            opts.associatedWithCommunity = CommunityPrototypeStore.instance.getSelectedCommunityId();
        }

        if (this.props.parentSpace && this.state.joinRule === JoinRule.Restricted) {
            opts.parentSpace = this.props.parentSpace;
            opts.joinRule = JoinRule.Restricted;
        }

        return opts;
    }

    componentDidMount() {
        // move focus to first field when showing dialog
        this.nameField.current.focus();
    }

    componentWillUnmount() {
    }

    private onKeyDown = (event: KeyboardEvent) => {
        if (event.key === Key.ENTER) {
            this.onOk();
            event.preventDefault();
            event.stopPropagation();
        }
    };

    private onOk = async () => {
        const activeElement = document.activeElement as HTMLElement;
        if (activeElement) {
            activeElement.blur();
        }
        await this.nameField.current.validate({ allowEmpty: false });
        if (this.aliasField.current) {
            await this.aliasField.current.validate({ allowEmpty: false });
        }
        // Validation and state updates are async, so we need to wait for them to complete
        // first. Queue a `setState` callback and wait for it to resolve.
        await new Promise<void>(resolve => this.setState({}, resolve));
        if (this.state.nameIsValid && (!this.aliasField.current || this.aliasField.current.isValid)) {
            this.props.onFinished(true, this.roomCreateOptions());
        } else {
            let field;
            if (!this.state.nameIsValid) {
                field = this.nameField.current;
            } else if (this.aliasField.current && !this.aliasField.current.isValid) {
                field = this.aliasField.current;
            }
            if (field) {
                field.focus();
                field.validate({ allowEmpty: false, focused: true });
            }
        }
    };

    private onCancel = () => {
        this.props.onFinished(false);
    };

    private onNameChange = (ev: ChangeEvent<HTMLInputElement>) => {
        this.setState({ name: ev.target.value });
    };

    private onTopicChange = (ev: ChangeEvent<HTMLInputElement>) => {
        this.setState({ topic: ev.target.value });
    };

    private onJoinRuleChange = (joinRule: JoinRule) => {
        this.setState({ joinRule });
    };

    private onEncryptedChange = (isEncrypted: boolean) => {
        this.setState({ isEncrypted });
    };

    private onAliasChange = (alias: string) => {
        this.setState({ alias });
    };

    private onDetailsToggled = (ev: SyntheticEvent<HTMLDetailsElement>) => {
        this.setState({ detailsOpen: (ev.target as HTMLDetailsElement).open });
    };

    private onNoFederateChange = (noFederate: boolean) => {
        this.setState({ noFederate });
    };

    private onNameValidate = async (fieldState: IFieldState) => {
        const result = await CreateRoomDialog.validateRoomName(fieldState);
        this.setState({ nameIsValid: result.valid });
        return result;
    };

    private static validateRoomName = withValidation({
        rules: [
            {
                key: "required",
                test: async ({ value }) => !!value,
                invalid: () => _t("Please enter a name for the room"),
            },
        ],
    });

    render() {
        let aliasField;
        if (this.state.joinRule === JoinRule.Public) {
            const domain = MatrixClientPeg.get().getDomain();
            aliasField = (
                <div className="mx_CreateRoomDialog_aliasContainer">
                    <RoomAliasField
                        ref={this.aliasField}
                        onChange={this.onAliasChange}
                        domain={domain}
                        value={this.state.alias}
                    />
                </div>
            );
        }

        let publicPrivateLabel: JSX.Element;
        if (CommunityPrototypeStore.instance.getSelectedCommunityId()) {
            publicPrivateLabel = <p>
                { _t(
                    "Private rooms can be found and joined by invitation only. Public rooms can be " +
                    "found and joined by anyone in this community.",
                ) }
            </p>;
        } else if (this.state.joinRule === JoinRule.Restricted) {
            publicPrivateLabel = <p>
                { _t(
                    "Everyone in <SpaceName/> will be able to find and join this room.", {}, {
                        SpaceName: () => <b>{ this.props.parentSpace.name }</b>,
                    },
                ) }
                &nbsp;
                { _t("You can change this at any time from room settings.") }
            </p>;
        } else if (this.state.joinRule === JoinRule.Public) {
            publicPrivateLabel = <p>
                { _t(
                    "Anyone will be able to find and join this room, not just members of <SpaceName/>.", {}, {
                        SpaceName: () => <b>{ this.props.parentSpace.name }</b>,
                    },
                ) }
                &nbsp;
                { _t("You can change this at any time from room settings.") }
            </p>;
        } else if (this.state.joinRule === JoinRule.Invite) {
            publicPrivateLabel = <p>
                { _t(
                    "Only people invited will be able to find and join this room.",
                ) }
                &nbsp;
                { _t("You can change this at any time from room settings.") }
            </p>;
        }

        let e2eeSection;
        if (this.state.joinRule !== JoinRule.Public) {
            let microcopy;
            if (privateShouldBeEncrypted()) {
                if (this.state.canChangeEncryption) {
                    microcopy = _t("You can’t disable this later. Bridges & most bots won’t work yet.");
                } else {
                    microcopy = _t("Your server requires encryption to be enabled in private rooms.");
                }
            } else {
                microcopy = _t("Your server admin has disabled end-to-end encryption by default " +
                    "in private rooms & Direct Messages.");
            }
            e2eeSection = <React.Fragment>
                <LabelledToggleSwitch
                    label={_t("Enable end-to-end encryption")}
                    onChange={this.onEncryptedChange}
                    value={this.state.isEncrypted}
                    className='mx_CreateRoomDialog_e2eSwitch' // for end-to-end tests
                    disabled={!this.state.canChangeEncryption}
                />
                <p>{ microcopy }</p>
            </React.Fragment>;
        }

        let federateLabel = _t(
            "You might enable this if the room will only be used for collaborating with internal " +
            "teams on your homeserver. This cannot be changed later.",
        );
        if (SdkConfig.get().default_federate === false) {
            // We only change the label if the default setting is different to avoid jarring text changes to the
            // user. They will have read the implications of turning this off/on, so no need to rephrase for them.
            federateLabel = _t(
                "You might disable this if the room will be used for collaborating with external " +
                "teams who have their own homeserver. This cannot be changed later.",
            );
        }

        let title = _t("Create a room");
        if (CommunityPrototypeStore.instance.getSelectedCommunityId()) {
            const name = CommunityPrototypeStore.instance.getSelectedCommunityName();
            title = _t("Create a room in %(communityName)s", { communityName: name });
        } else if (!this.props.parentSpace) {
            title = this.state.joinRule === JoinRule.Public ? _t('Create a public room') : _t('Create a private room');
        }

        const options = [
            <div key={JoinRule.Invite} className="mx_CreateRoomDialog_dropdown_invite">
                { _t("Private room (invite only)") }
            </div>,
            <div key={JoinRule.Public} className="mx_CreateRoomDialog_dropdown_public">
                { _t("Public room") }
            </div>,
        ];

        if (this.supportsRestricted) {
            options.unshift(<div key={JoinRule.Restricted} className="mx_CreateRoomDialog_dropdown_restricted">
                { _t("Visible to space members") }
            </div>);
        }

        return (
<<<<<<< HEAD
            <BaseDialog
                className="mx_CreateRoomDialog"
                onFinished={this.props.onFinished}
                title={title}
            >
=======
            <BaseDialog className="mx_CreateRoomDialog" onFinished={this.props.onFinished} title={title}>
>>>>>>> 358a4e5d
                <form onSubmit={this.onOk} onKeyDown={this.onKeyDown}>
                    <div className="mx_Dialog_content">
                        <Field
                            ref={this.nameField}
                            label={_t('Name')}
                            onChange={this.onNameChange}
                            onValidate={this.onNameValidate}
                            value={this.state.name}
                            className="mx_CreateRoomDialog_name"
                        />
                        <Field
                            label={_t('Topic (optional)')}
                            onChange={this.onTopicChange}
                            value={this.state.topic}
                            className="mx_CreateRoomDialog_topic"
                        />

                        <Dropdown
                            id="mx_CreateRoomDialog_typeDropdown"
                            className="mx_CreateRoomDialog_typeDropdown"
                            onOptionChange={this.onJoinRuleChange}
                            menuWidth={448}
                            value={this.state.joinRule}
                            label={_t("Room visibility")}
                        >
                            { options }
                        </Dropdown>

                        { publicPrivateLabel }
                        { e2eeSection }
                        { aliasField }
                        <details onToggle={this.onDetailsToggled} className="mx_CreateRoomDialog_details">
                            <summary className="mx_CreateRoomDialog_details_summary">
                                { this.state.detailsOpen ? _t('Hide advanced') : _t('Show advanced') }
                            </summary>
                            <LabelledToggleSwitch
                                label={_t(
                                    "Block anyone not part of %(serverName)s from ever joining this room.",
                                    { serverName: MatrixClientPeg.getHomeserverName() },
                                )}
                                onChange={this.onNoFederateChange}
                                value={this.state.noFederate}
                            />
                            <p>{ federateLabel }</p>
                        </details>
                    </div>
                </form>
                <DialogButtons primaryButton={_t('Create Room')}
                    onPrimaryButtonClick={this.onOk}
                    onCancel={this.onCancel} />
            </BaseDialog>
        );
    }
}<|MERGE_RESOLUTION|>--- conflicted
+++ resolved
@@ -332,15 +332,7 @@
         }
 
         return (
-<<<<<<< HEAD
-            <BaseDialog
-                className="mx_CreateRoomDialog"
-                onFinished={this.props.onFinished}
-                title={title}
-            >
-=======
             <BaseDialog className="mx_CreateRoomDialog" onFinished={this.props.onFinished} title={title}>
->>>>>>> 358a4e5d
                 <form onSubmit={this.onOk} onKeyDown={this.onKeyDown}>
                     <div className="mx_Dialog_content">
                         <Field
