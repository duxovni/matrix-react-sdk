/*
Copyright 2015-2021 The Matrix.org Foundation C.I.C.
Copyright 2019 Michael Telatynski <7t3chguy@gmail.com>

Licensed under the Apache License, Version 2.0 (the "License");
you may not use this file except in compliance with the License.
You may obtain a copy of the License at

    http://www.apache.org/licenses/LICENSE-2.0

Unless required by applicable law or agreed to in writing, software
distributed under the License is distributed on an "AS IS" BASIS,
WITHOUT WARRANTIES OR CONDITIONS OF ANY KIND, either express or implied.
See the License for the specific language governing permissions and
limitations under the License.
*/

import React, { createRef } from 'react';
import classNames from "classnames";
import { EventType } from "matrix-js-sdk/src/@types/event";
import { EventStatus, MatrixEvent } from "matrix-js-sdk/src/models/event";
import { Relations } from "matrix-js-sdk/src/models/relations";
import { RoomMember } from "matrix-js-sdk/src/models/room-member";
import { Thread, ThreadEvent } from 'matrix-js-sdk/src/models/thread';

import ReplyThread from "../elements/ReplyThread";
import { _t } from '../../../languageHandler';
import { hasText } from "../../../TextForEvent";
import * as sdk from "../../../index";
import dis from '../../../dispatcher/dispatcher';
import { Layout } from "../../../settings/Layout";
import { formatTime } from "../../../DateUtils";
import { MatrixClientPeg } from '../../../MatrixClientPeg';
import { ALL_RULE_TYPES } from "../../../mjolnir/BanList";
import MatrixClientContext from "../../../contexts/MatrixClientContext";
import { E2EState } from "./E2EIcon";
import { toRem } from "../../../utils/units";
import { WidgetType } from "../../../widgets/WidgetType";
import RoomAvatar from "../avatars/RoomAvatar";
import { WIDGET_LAYOUT_EVENT_TYPE } from "../../../stores/widgets/WidgetLayoutStore";
import { objectHasDiff } from "../../../utils/objects";
import { replaceableComponent } from "../../../utils/replaceableComponent";
import Tooltip from "../elements/Tooltip";
import EditorStateTransfer from "../../../utils/EditorStateTransfer";
import { RoomPermalinkCreator } from '../../../utils/permalinks/Permalinks';
import { StaticNotificationState } from "../../../stores/notifications/StaticNotificationState";
import NotificationBadge from "./NotificationBadge";
import CallEventGrouper from "../../structures/CallEventGrouper";
import { ComposerInsertPayload } from "../../../dispatcher/payloads/ComposerInsertPayload";
import { Action } from '../../../dispatcher/actions';
import MemberAvatar from '../avatars/MemberAvatar';
import SenderProfile from '../messages/SenderProfile';
import MessageTimestamp from '../messages/MessageTimestamp';
import TooltipButton from '../elements/TooltipButton';
import ReadReceiptMarker from "./ReadReceiptMarker";
import MessageActionBar from "../messages/MessageActionBar";
import ReactionsRow from '../messages/ReactionsRow';
import { getEventDisplayInfo } from '../../../utils/EventUtils';
import { RightPanelPhases } from "../../../stores/RightPanelStorePhases";
import SettingsStore from "../../../settings/SettingsStore";
import MKeyVerificationConclusion from "../messages/MKeyVerificationConclusion";

const eventTileTypes = {
    [EventType.RoomMessage]: 'messages.MessageEvent',
    [EventType.Sticker]: 'messages.MessageEvent',
    [EventType.KeyVerificationCancel]: 'messages.MKeyVerificationConclusion',
    [EventType.KeyVerificationDone]: 'messages.MKeyVerificationConclusion',
    [EventType.CallInvite]: 'messages.CallEvent',
};

const stateEventTileTypes = {
    [EventType.RoomEncryption]: 'messages.EncryptionEvent',
    [EventType.RoomCanonicalAlias]: 'messages.TextualEvent',
    [EventType.RoomCreate]: 'messages.RoomCreate',
    [EventType.RoomMember]: 'messages.TextualEvent',
    [EventType.RoomName]: 'messages.TextualEvent',
    [EventType.RoomAvatar]: 'messages.RoomAvatarEvent',
    [EventType.RoomThirdPartyInvite]: 'messages.TextualEvent',
    [EventType.RoomHistoryVisibility]: 'messages.TextualEvent',
    [EventType.RoomTopic]: 'messages.TextualEvent',
    [EventType.RoomPowerLevels]: 'messages.TextualEvent',
    [EventType.RoomPinnedEvents]: 'messages.TextualEvent',
    [EventType.RoomServerAcl]: 'messages.TextualEvent',
    // TODO: Enable support for m.widget event type (https://github.com/vector-im/element-web/issues/13111)
    'im.vector.modular.widgets': 'messages.TextualEvent',
    [WIDGET_LAYOUT_EVENT_TYPE]: 'messages.TextualEvent',
    [EventType.RoomTombstone]: 'messages.TextualEvent',
    [EventType.RoomJoinRules]: 'messages.TextualEvent',
    [EventType.RoomGuestAccess]: 'messages.TextualEvent',
    'm.room.related_groups': 'messages.TextualEvent', // legacy communities flair
};

const stateEventSingular = new Set([
    EventType.RoomEncryption,
    EventType.RoomCanonicalAlias,
    EventType.RoomCreate,
    EventType.RoomName,
    EventType.RoomAvatar,
    EventType.RoomHistoryVisibility,
    EventType.RoomTopic,
    EventType.RoomPowerLevels,
    EventType.RoomPinnedEvents,
    EventType.RoomServerAcl,
    WIDGET_LAYOUT_EVENT_TYPE,
    EventType.RoomTombstone,
    EventType.RoomJoinRules,
    EventType.RoomGuestAccess,
    'm.room.related_groups',
]);

// Add all the Mjolnir stuff to the renderer
for (const evType of ALL_RULE_TYPES) {
    stateEventTileTypes[evType] = 'messages.TextualEvent';
}

export function getHandlerTile(ev) {
    const type = ev.getType();

    // don't show verification requests we're not involved in,
    // not even when showing hidden events
    if (type === "m.room.message") {
        const content = ev.getContent();
        if (content && content.msgtype === "m.key.verification.request") {
            const client = MatrixClientPeg.get();
            const me = client && client.getUserId();
            if (ev.getSender() !== me && content.to !== me) {
                return undefined;
            } else {
                return "messages.MKeyVerificationRequest";
            }
        }
    }
    // these events are sent by both parties during verification, but we only want to render one
    // tile once the verification concludes, so filter out the one from the other party.
    if (type === "m.key.verification.done") {
        const client = MatrixClientPeg.get();
        const me = client && client.getUserId();
        if (ev.getSender() !== me) {
            return undefined;
        }
    }

    // sometimes MKeyVerificationConclusion declines to render.  Jankily decline to render and
    // fall back to showing hidden events, if we're viewing hidden events
    // XXX: This is extremely a hack. Possibly these components should have an interface for
    // declining to render?
    if (type === "m.key.verification.cancel" || type === "m.key.verification.done") {
        if (!MKeyVerificationConclusion.shouldRender(ev, ev.request)) {
            return;
        }
    }

    // TODO: Enable support for m.widget event type (https://github.com/vector-im/element-web/issues/13111)
    if (type === "im.vector.modular.widgets") {
        let type = ev.getContent()['type'];
        if (!type) {
            // deleted/invalid widget - try the past widget type
            type = ev.getPrevContent()['type'];
        }

        if (WidgetType.JITSI.matches(type)) {
            return "messages.MJitsiWidgetEvent";
        }
    }

    if (ev.isState()) {
        if (stateEventSingular.has(type) && ev.getStateKey() !== "") return undefined;
        return stateEventTileTypes[type];
    }

    return eventTileTypes[type];
}

// Our component structure for EventTiles on the timeline is:
//
// .-EventTile------------------------------------------------.
// | MemberAvatar (SenderProfile)                   TimeStamp |
// |    .-{Message,Textual}Event---------------. Read Avatars |
// |    |   .-MFooBody-------------------.     |              |
// |    |   |  (only if MessageEvent)    |     |              |
// |    |   '----------------------------'     |              |
// |    '--------------------------------------'              |
// '----------------------------------------------------------'

export interface IReadReceiptProps {
    userId: string;
    roomMember: RoomMember;
    ts: number;
}

export enum TileShape {
    Notif = "notif",
    FileGrid = "file_grid",
    Pinned = "pinned",
    Thread = "thread",
}

interface IProps {
    // the MatrixEvent to show
    mxEvent: MatrixEvent;

    // true if mxEvent is redacted. This is a prop because using mxEvent.isRedacted()
    // might not be enough when deciding shouldComponentUpdate - prevProps.mxEvent
    // references the same this.props.mxEvent.
    isRedacted?: boolean;

    // true if this is a continuation of the previous event (which has the
    // effect of not showing another avatar/displayname
    continuation?: boolean;

    // true if this is the last event in the timeline (which has the effect
    // of always showing the timestamp)
    last?: boolean;

    // true if the event is the last event in a section (adds a css class for
    // targeting)
    lastInSection?: boolean;

    // True if the event is the last successful (sent) event.
    lastSuccessful?: boolean;

    // true if this is search context (which has the effect of greying out
    // the text
    contextual?: boolean;

    // a list of words to highlight, ordered by longest first
    highlights?: string[];

    // link URL for the highlights
    highlightLink?: string;

    // should show URL previews for this event
    showUrlPreview?: boolean;

    // is this the focused event
    isSelectedEvent?: boolean;

    // callback called when dynamic content in events are loaded
    onHeightChanged?: () => void;

    // a list of read-receipts we should show. Each object has a 'roomMember' and 'ts'.
    readReceipts?: IReadReceiptProps[];

    // opaque readreceipt info for each userId; used by ReadReceiptMarker
    // to manage its animations. Should be an empty object when the room
    // first loads
    // TODO: Proper typing for RR info
    readReceiptMap?: any;

    // A function which is used to check if the parent panel is being
    // unmounted, to avoid unnecessary work. Should return true if we
    // are being unmounted.
    checkUnmounting?: () => boolean;

    // the status of this event - ie, mxEvent.status. Denormalised to here so
    // that we can tell when it changes.
    eventSendStatus?: string;

    // the shape of the tile. by default, the layout is intended for the
    // normal room timeline.  alternative values are: "file_list", "file_grid"
    // and "notif".  This could be done by CSS, but it'd be horribly inefficient.
    // It could also be done by subclassing EventTile, but that'd be quite
    // boiilerplatey.  So just make the necessary render decisions conditional
    // for now.
    tileShape?: TileShape;

    // show twelve hour timestamps
    isTwelveHour?: boolean;

    // helper function to access relations for this event
    getRelationsForEvent?: (eventId: string, relationType: string, eventType: string) => Relations;

    // whether to show reactions for this event
    showReactions?: boolean;

    // which layout to use
    layout?: Layout;

    // whether or not to show flair at all
    enableFlair?: boolean;

    // whether or not to show read receipts
    showReadReceipts?: boolean;

    // Used while editing, to pass the event, and to preserve editor state
    // from one editor instance to another when remounting the editor
    // upon receiving the remote echo for an unsent event.
    editState?: EditorStateTransfer;

    // Event ID of the event replacing the content of this event, if any
    replacingEventId?: string;

    // Helper to build permalinks for the room
    permalinkCreator?: RoomPermalinkCreator;

    // CallEventGrouper for this event
    callEventGrouper?: CallEventGrouper;

    // Symbol of the root node
    as?: string;

    // whether or not to always show timestamps
    alwaysShowTimestamps?: boolean;

    // whether or not to display the sender
    hideSender?: boolean;

    // whether or not to display thread info
    showThreadInfo?: boolean;
}

interface IState {
    // Whether the action bar is focused.
    actionBarFocused: boolean;
    // Whether all read receipts are being displayed. If not, only display
    // a truncation of them.
    allReadAvatars: boolean;
    // Whether the event's sender has been verified.
    verified: string;
    // Whether onRequestKeysClick has been called since mounting.
    previouslyRequestedKeys: boolean;
    // The Relations model from the JS SDK for reactions to `mxEvent`
    reactions: Relations;

    hover: boolean;
    isQuoteExpanded?: boolean;
    thread?: Thread;
}

@replaceableComponent("views.rooms.EventTile")
export default class EventTile extends React.Component<IProps, IState> {
    private suppressReadReceiptAnimation: boolean;
    private isListeningForReceipts: boolean;
    // TODO: Types
    private tile = React.createRef<unknown>();
    private replyThread = React.createRef<ReplyThread>();

    public readonly ref = createRef<HTMLElement>();

    static defaultProps = {
        // no-op function because onHeightChanged is optional yet some sub-components assume its existence
        onHeightChanged: function() {},
        layout: Layout.Group,
    };

    static contextType = MatrixClientContext;

    constructor(props, context) {
        super(props, context);

        this.state = {
            // Whether the action bar is focused.
            actionBarFocused: false,
            // Whether all read receipts are being displayed. If not, only display
            // a truncation of them.
            allReadAvatars: false,
            // Whether the event's sender has been verified.
            verified: null,
            // Whether onRequestKeysClick has been called since mounting.
            previouslyRequestedKeys: false,
            // The Relations model from the JS SDK for reactions to `mxEvent`
            reactions: this.getReactions(),

            hover: false,

            thread: this.props.mxEvent?.getThread(),
        };

        // don't do RR animations until we are mounted
        this.suppressReadReceiptAnimation = true;

        // Throughout the component we manage a read receipt listener to see if our tile still
        // qualifies for a "sent" or "sending" state (based on their relevant conditions). We
        // don't want to over-subscribe to the read receipt events being fired, so we use a flag
        // to determine if we've already subscribed and use a combination of other flags to find
        // out if we should even be subscribed at all.
        this.isListeningForReceipts = false;
    }

    /**
     * When true, the tile qualifies for some sort of special read receipt. This could be a 'sending'
     * or 'sent' receipt, for example.
     * @returns {boolean}
     */
    private get isEligibleForSpecialReceipt() {
        // First, if there are other read receipts then just short-circuit this.
        if (this.props.readReceipts && this.props.readReceipts.length > 0) return false;
        if (!this.props.mxEvent) return false;

        // Sanity check (should never happen, but we shouldn't explode if it does)
        const room = this.context.getRoom(this.props.mxEvent.getRoomId());
        if (!room) return false;

        // Quickly check to see if the event was sent by us. If it wasn't, it won't qualify for
        // special read receipts.
        const myUserId = MatrixClientPeg.get().getUserId();
        if (this.props.mxEvent.getSender() !== myUserId) return false;

        // Finally, determine if the type is relevant to the user. This notably excludes state
        // events and pretty much anything that can't be sent by the composer as a message. For
        // those we rely on local echo giving the impression of things changing, and expect them
        // to be quick.
        const simpleSendableEvents = [
            EventType.Sticker,
            EventType.RoomMessage,
            EventType.RoomMessageEncrypted,
        ];
        if (!simpleSendableEvents.includes(this.props.mxEvent.getType() as EventType)) return false;

        // Default case
        return true;
    }

    private get shouldShowSentReceipt() {
        // If we're not even eligible, don't show the receipt.
        if (!this.isEligibleForSpecialReceipt) return false;

        // We only show the 'sent' receipt on the last successful event.
        if (!this.props.lastSuccessful) return false;

        // Check to make sure the sending state is appropriate. A null/undefined send status means
        // that the message is 'sent', so we're just double checking that it's explicitly not sent.
        if (this.props.eventSendStatus && this.props.eventSendStatus !== 'sent') return false;

        // If anyone has read the event besides us, we don't want to show a sent receipt.
        const receipts = this.props.readReceipts || [];
        const myUserId = MatrixClientPeg.get().getUserId();
        if (receipts.some(r => r.userId !== myUserId)) return false;

        // Finally, we should show a receipt.
        return true;
    }

    private get shouldShowSendingReceipt() {
        // If we're not even eligible, don't show the receipt.
        if (!this.isEligibleForSpecialReceipt) return false;

        // Check the event send status to see if we are pending. Null/undefined status means the
        // message was sent, so check for that and 'sent' explicitly.
        if (!this.props.eventSendStatus || this.props.eventSendStatus === 'sent') return false;

        // Default to showing - there's no other event properties/behaviours we care about at
        // this point.
        return true;
    }

    // TODO: [REACT-WARNING] Move into constructor
    // eslint-disable-next-line
    UNSAFE_componentWillMount() {
        this.verifyEvent(this.props.mxEvent);
    }

    componentDidMount() {
        this.suppressReadReceiptAnimation = false;
        const client = this.context;
        client.on("deviceVerificationChanged", this.onDeviceVerificationChanged);
        client.on("userTrustStatusChanged", this.onUserVerificationChanged);
        this.props.mxEvent.on("Event.decrypted", this.onDecrypted);
        if (this.props.showReactions) {
            this.props.mxEvent.on("Event.relationsCreated", this.onReactionsCreated);
        }

        if (this.shouldShowSentReceipt || this.shouldShowSendingReceipt) {
            client.on("Room.receipt", this.onRoomReceipt);
            this.isListeningForReceipts = true;
        }

        if (SettingsStore.getValue("feature_thread")) {
            this.props.mxEvent.once(ThreadEvent.Ready, this.updateThread);
            this.props.mxEvent.on(ThreadEvent.Update, this.updateThread);
        }
    }

    private updateThread = (thread) => {
        this.setState({
            thread,
        });
        this.forceUpdate();
    };

    // TODO: [REACT-WARNING] Replace with appropriate lifecycle event
    // eslint-disable-next-line
    UNSAFE_componentWillReceiveProps(nextProps) {
        // re-check the sender verification as outgoing events progress through
        // the send process.
        if (nextProps.eventSendStatus !== this.props.eventSendStatus) {
            this.verifyEvent(nextProps.mxEvent);
        }
    }

    shouldComponentUpdate(nextProps, nextState, nextContext) {
        if (objectHasDiff(this.state, nextState)) {
            return true;
        }

        return !this.propsEqual(this.props, nextProps);
    }

    componentWillUnmount() {
        const client = this.context;
        client.removeListener("deviceVerificationChanged", this.onDeviceVerificationChanged);
        client.removeListener("userTrustStatusChanged", this.onUserVerificationChanged);
        client.removeListener("Room.receipt", this.onRoomReceipt);
        this.isListeningForReceipts = false;
        this.props.mxEvent.removeListener("Event.decrypted", this.onDecrypted);
        if (this.props.showReactions) {
            this.props.mxEvent.removeListener("Event.relationsCreated", this.onReactionsCreated);
        }
    }

    componentDidUpdate(prevProps, prevState, snapshot) {
        // If we're not listening for receipts and expect to be, register a listener.
        if (!this.isListeningForReceipts && (this.shouldShowSentReceipt || this.shouldShowSendingReceipt)) {
            this.context.on("Room.receipt", this.onRoomReceipt);
            this.isListeningForReceipts = true;
        }
    }

    private renderThreadInfo(): React.ReactNode {
        if (!SettingsStore.getValue("feature_thread")) {
            return null;
        }

        const thread = this.state.thread;
        const room = MatrixClientPeg.get().getRoom(this.props.mxEvent.getRoomId());
        if (!thread || this.props.showThreadInfo === false || thread.length <= 1) {
            return null;
        }

        const avatars = Array.from(thread.participants).map((mxId: string) => {
            const member = room.getMember(mxId);
            return <MemberAvatar key={member.userId} member={member} width={14} height={14} />;
        });

        return (
            <div
                className="mx_ThreadInfo"
                onClick={() => {
                    dis.dispatch({
                        action: Action.SetRightPanelPhase,
                        phase: RightPanelPhases.ThreadView,
                        refireParams: {
                            event: this.props.mxEvent,
                        },
                    });
                }}
            >
                <span className="mx_EventListSummary_avatars">
                    { avatars }
                </span>
                { thread.length - 1 } { thread.length === 2 ? 'reply' : 'replies' }
            </div>
        );
    }

    private onRoomReceipt = (ev, room) => {
        // ignore events for other rooms
        const tileRoom = MatrixClientPeg.get().getRoom(this.props.mxEvent.getRoomId());
        if (room !== tileRoom) return;

        if (!this.shouldShowSentReceipt && !this.shouldShowSendingReceipt && !this.isListeningForReceipts) {
            return;
        }

        // We force update because we have no state or prop changes to queue up, instead relying on
        // the getters we use here to determine what needs rendering.
        this.forceUpdate(() => {
            // Per elsewhere in this file, we can remove the listener once we will have no further purpose for it.
            if (!this.shouldShowSentReceipt && !this.shouldShowSendingReceipt) {
                this.context.removeListener("Room.receipt", this.onRoomReceipt);
                this.isListeningForReceipts = false;
            }
        });
    };

    /** called when the event is decrypted after we show it.
     */
    private onDecrypted = () => {
        // we need to re-verify the sending device.
        // (we call onHeightChanged in verifyEvent to handle the case where decryption
        // has caused a change in size of the event tile)
        this.verifyEvent(this.props.mxEvent);
        this.forceUpdate();
    };

    private onDeviceVerificationChanged = (userId, device) => {
        if (userId === this.props.mxEvent.getSender()) {
            this.verifyEvent(this.props.mxEvent);
        }
    };

    private onUserVerificationChanged = (userId, _trustStatus) => {
        if (userId === this.props.mxEvent.getSender()) {
            this.verifyEvent(this.props.mxEvent);
        }
    };

    private async verifyEvent(mxEvent) {
        if (!mxEvent.isEncrypted()) {
            return;
        }

        const encryptionInfo = this.context.getEventEncryptionInfo(mxEvent);
        const senderId = mxEvent.getSender();
        const userTrust = this.context.checkUserTrust(senderId);

        if (encryptionInfo.mismatchedSender) {
            // something definitely wrong is going on here
            this.setState({
                verified: E2EState.Warning,
            }, this.props.onHeightChanged); // Decryption may have caused a change in size
            return;
        }

        if (!userTrust.isCrossSigningVerified()) {
            // user is not verified, so default to everything is normal
            this.setState({
                verified: E2EState.Normal,
            }, this.props.onHeightChanged); // Decryption may have caused a change in size
            return;
        }

        const eventSenderTrust = encryptionInfo.sender && this.context.checkDeviceTrust(
            senderId, encryptionInfo.sender.deviceId,
        );
        if (!eventSenderTrust) {
            this.setState({
                verified: E2EState.Unknown,
            }, this.props.onHeightChanged); // Decryption may have caused a change in size
            return;
        }

        if (!eventSenderTrust.isVerified()) {
            this.setState({
                verified: E2EState.Warning,
            }, this.props.onHeightChanged); // Decryption may have caused a change in size
            return;
        }

        if (!encryptionInfo.authenticated) {
            this.setState({
                verified: E2EState.Unauthenticated,
            }, this.props.onHeightChanged); // Decryption may have caused a change in size
            return;
        }

        this.setState({
            verified: E2EState.Verified,
        }, this.props.onHeightChanged); // Decryption may have caused a change in size
    }

    private propsEqual(objA, objB) {
        const keysA = Object.keys(objA);
        const keysB = Object.keys(objB);

        if (keysA.length !== keysB.length) {
            return false;
        }

        for (let i = 0; i < keysA.length; i++) {
            const key = keysA[i];

            if (!objB.hasOwnProperty(key)) {
                return false;
            }

            // need to deep-compare readReceipts
            if (key === 'readReceipts') {
                const rA = objA[key];
                const rB = objB[key];
                if (rA === rB) {
                    continue;
                }

                if (!rA || !rB) {
                    return false;
                }

                if (rA.length !== rB.length) {
                    return false;
                }
                for (let j = 0; j < rA.length; j++) {
                    if (rA[j].userId !== rB[j].userId) {
                        return false;
                    }
                    // one has a member set and the other doesn't?
                    if (rA[j].roomMember !== rB[j].roomMember) {
                        return false;
                    }
                }
            } else {
                if (objA[key] !== objB[key]) {
                    return false;
                }
            }
        }
        return true;
    }

    shouldHighlight() {
        const actions = this.context.getPushActionsForEvent(this.props.mxEvent.replacingEvent() || this.props.mxEvent);
        if (!actions || !actions.tweaks) { return false; }

        // don't show self-highlights from another of our clients
        if (this.props.mxEvent.getSender() === this.context.credentials.userId) {
            return false;
        }

        return actions.tweaks.highlight;
    }

    toggleAllReadAvatars = () => {
        this.setState({
            allReadAvatars: !this.state.allReadAvatars,
        });
    };

    getReadAvatars() {
        if (this.shouldShowSentReceipt || this.shouldShowSendingReceipt) {
            return <SentReceipt messageState={this.props.mxEvent.getAssociatedStatus()} />;
        }

        const MAX_READ_AVATARS = this.props.layout == Layout.Bubble
            ? 2
            : 5;

        // return early if there are no read receipts
        if (!this.props.readReceipts || this.props.readReceipts.length === 0) {
            // We currently must include `mx_EventTile_readAvatars` in the DOM
            // of all events, as it is the positioned parent of the animated
            // read receipts. We can't let it unmount when a receipt moves
            // events, so for now we mount it for all events. Without it, the
            // animation will start from the top of the timeline (because it
            // lost its container).
            // See also https://github.com/vector-im/element-web/issues/17561
            return (
                <div className="mx_EventTile_msgOption">
                    <span className="mx_EventTile_readAvatars" />
                </div>
            );
        }

        const avatars = [];
        const receiptOffset = 15;
        let left = 0;

        const receipts = this.props.readReceipts;

        for (let i = 0; i < receipts.length; ++i) {
            const receipt = receipts[i];

            let hidden = true;
            if ((i < MAX_READ_AVATARS) || this.state.allReadAvatars) {
                hidden = false;
            }
            // TODO: we keep the extra read avatars in the dom to make animation simpler
            // we could optimise this to reduce the dom size.

            // If hidden, set offset equal to the offset of the final visible avatar or
            // else set it proportional to index
            left = (hidden ? MAX_READ_AVATARS - 1 : i) * -receiptOffset;

            const userId = receipt.userId;
            let readReceiptInfo;

            if (this.props.readReceiptMap) {
                readReceiptInfo = this.props.readReceiptMap[userId];
                if (!readReceiptInfo) {
                    readReceiptInfo = {};
                    this.props.readReceiptMap[userId] = readReceiptInfo;
                }
            }

            // add to the start so the most recent is on the end (ie. ends up rightmost)
            avatars.unshift(
                <ReadReceiptMarker
                    key={userId}
                    member={receipt.roomMember}
                    fallbackUserId={userId}
                    leftOffset={left}
                    hidden={hidden}
                    readReceiptInfo={readReceiptInfo}
                    checkUnmounting={this.props.checkUnmounting}
                    suppressAnimation={this.suppressReadReceiptAnimation}
                    onClick={this.toggleAllReadAvatars}
                    timestamp={receipt.ts}
                    showTwelveHour={this.props.isTwelveHour}
                />,
            );
        }
        let remText;
        if (!this.state.allReadAvatars) {
            const remainder = receipts.length - MAX_READ_AVATARS;
            if (remainder > 0) {
                remText = <span className="mx_EventTile_readAvatarRemainder"
                    onClick={this.toggleAllReadAvatars}
                    style={{ right: "calc(" + toRem(-left) + " + " + receiptOffset + "px)" }}>{ remainder }+
                </span>;
            }
        }

        return (
            <div className="mx_EventTile_msgOption">
                <span className="mx_EventTile_readAvatars">
                    { remText }
                    { avatars }
                </span>
            </div>
        );
    }

    onSenderProfileClick = () => {
        const mxEvent = this.props.mxEvent;
        dis.dispatch<ComposerInsertPayload>({
            action: Action.ComposerInsert,
            userId: mxEvent.getSender(),
        });
    };

    onRequestKeysClick = () => {
        this.setState({
            // Indicate in the UI that the keys have been requested (this is expected to
            // be reset if the component is mounted in the future).
            previouslyRequestedKeys: true,
        });

        // Cancel any outgoing key request for this event and resend it. If a response
        // is received for the request with the required keys, the event could be
        // decrypted successfully.
        this.context.cancelAndResendEventRoomKeyRequest(this.props.mxEvent);
    };

    onPermalinkClicked = e => {
        // This allows the permalink to be opened in a new tab/window or copied as
        // matrix.to, but also for it to enable routing within Element when clicked.
        e.preventDefault();
        dis.dispatch({
            action: 'view_room',
            event_id: this.props.mxEvent.getId(),
            highlighted: true,
            room_id: this.props.mxEvent.getRoomId(),
        });
    };

    private renderE2EPadlock() {
        const ev = this.props.mxEvent;

        // event could not be decrypted
        if (ev.getContent().msgtype === 'm.bad.encrypted') {
            return <E2ePadlockUndecryptable />;
        }

        // event is encrypted, display padlock corresponding to whether or not it is verified
        if (ev.isEncrypted()) {
            if (this.state.verified === E2EState.Normal) {
                return; // no icon if we've not even cross-signed the user
            } else if (this.state.verified === E2EState.Verified) {
                return; // no icon for verified
            } else if (this.state.verified === E2EState.Unauthenticated) {
                return (<E2ePadlockUnauthenticated />);
            } else if (this.state.verified === E2EState.Unknown) {
                return (<E2ePadlockUnknown />);
            } else {
                return (<E2ePadlockUnverified />);
            }
        }

        if (this.context.isRoomEncrypted(ev.getRoomId())) {
            // else if room is encrypted
            // and event is being encrypted or is not_sent (Unknown Devices/Network Error)
            if (ev.status === EventStatus.ENCRYPTING) {
                return;
            }
            if (ev.status === EventStatus.NOT_SENT) {
                return;
            }
            if (ev.isState()) {
                return; // we expect this to be unencrypted
            }
            // if the event is not encrypted, but it's an e2e room, show the open padlock
            return <E2ePadlockUnencrypted />;
        }

        // no padlock needed
        return null;
    }

    onActionBarFocusChange = focused => {
        this.setState({
            actionBarFocused: focused,
        });
    };
    // TODO: Types
    getTile: () => any | null = () => this.tile.current;

    getReplyThread = () => this.replyThread.current;

    getReactions = () => {
        if (
            !this.props.showReactions ||
            !this.props.getRelationsForEvent
        ) {
            return null;
        }
        const eventId = this.props.mxEvent.getId();
        return this.props.getRelationsForEvent(eventId, "m.annotation", "m.reaction");
    };

    private onReactionsCreated = (relationType, eventType) => {
        if (relationType !== "m.annotation" || eventType !== "m.reaction") {
            return;
        }
        this.props.mxEvent.removeListener("Event.relationsCreated", this.onReactionsCreated);
        this.setState({
            reactions: this.getReactions(),
        });
    };

    private setQuoteExpanded = (expanded: boolean) => {
        this.setState({
            isQuoteExpanded: expanded,
        });
    };
    render() {
        const msgtype = this.props.mxEvent.getContent().msgtype;
        const eventType = this.props.mxEvent.getType() as EventType;
        const {
            tileHandler,
            isBubbleMessage,
            isInfoMessage,
            isLeftAlignedBubbleMessage,
        } = getEventDisplayInfo(this.props.mxEvent);
        const { isQuoteExpanded } = this.state;

        // This shouldn't happen: the caller should check we support this type
        // before trying to instantiate us
        if (!tileHandler) {
            const { mxEvent } = this.props;
            console.warn(`Event type not supported: type:${eventType} isState:${mxEvent.isState()}`);
            return <div className="mx_EventTile mx_EventTile_info mx_MNoticeBody">
                <div className="mx_EventTile_line">
                    { _t('This event could not be displayed') }
                </div>
            </div>;
        }

        const EventTileType = sdk.getComponent(tileHandler);

        const isSending = (['sending', 'queued', 'encrypting'].indexOf(this.props.eventSendStatus) !== -1);
        const isRedacted = isMessageEvent(this.props.mxEvent) && this.props.isRedacted;
        const isEncryptionFailure = this.props.mxEvent.isDecryptionFailure();

        const isEditing = !!this.props.editState;
        const classes = classNames({
            mx_EventTile_bubbleContainer: isBubbleMessage,
            mx_EventTile_leftAlignedBubble: isLeftAlignedBubbleMessage,
            mx_EventTile: true,
            mx_EventTile_isEditing: isEditing,
            mx_EventTile_info: isInfoMessage,
            mx_EventTile_12hr: this.props.isTwelveHour,
            // Note: we keep the `sending` state class for tests, not for our styles
            mx_EventTile_sending: !isEditing && isSending,
            mx_EventTile_highlight: this.props.tileShape === TileShape.Notif ? false : this.shouldHighlight(),
            mx_EventTile_selected: this.props.isSelectedEvent,
            mx_EventTile_continuation: (
                (this.props.tileShape ? '' : this.props.continuation) ||
                eventType === EventType.CallInvite
            ),
            mx_EventTile_last: this.props.last,
            mx_EventTile_lastInSection: this.props.lastInSection,
            mx_EventTile_contextual: this.props.contextual,
            mx_EventTile_actionBarFocused: this.state.actionBarFocused,
            mx_EventTile_verified: !isBubbleMessage && this.state.verified === E2EState.Verified,
            mx_EventTile_unverified: !isBubbleMessage && this.state.verified === E2EState.Warning,
            mx_EventTile_unknown: !isBubbleMessage && this.state.verified === E2EState.Unknown,
            mx_EventTile_bad: isEncryptionFailure,
            mx_EventTile_emote: msgtype === 'm.emote',
            mx_EventTile_noSender: this.props.hideSender,
        });

        // If the tile is in the Sending state, don't speak the message.
        const ariaLive = (this.props.eventSendStatus !== null) ? 'off' : undefined;

        let permalink = "#";
        if (this.props.permalinkCreator) {
            permalink = this.props.permalinkCreator.forEvent(this.props.mxEvent.getId());
        }

        // we can't use local echoes as scroll tokens, because their event IDs change.
        // Local echos have a send "status".
        const scrollToken = this.props.mxEvent.status
            ? undefined
            : this.props.mxEvent.getId();

        let avatar;
        let sender;
        let avatarSize;
        let needsSenderProfile;

        if (this.props.tileShape === TileShape.Notif) {
            avatarSize = 24;
            needsSenderProfile = true;
        } else if (tileHandler === 'messages.RoomCreate' || isBubbleMessage) {
            avatarSize = 0;
            needsSenderProfile = false;
        } else if (isInfoMessage) {
            // a small avatar, with no sender profile, for
            // joins/parts/etc
            avatarSize = 14;
            needsSenderProfile = false;
        } else if (this.props.layout == Layout.IRC) {
            avatarSize = 14;
            needsSenderProfile = true;
        } else if (
            (this.props.continuation && this.props.tileShape !== TileShape.FileGrid) ||
            eventType === EventType.CallInvite
        ) {
            // no avatar or sender profile for continuation messages and call tiles
            avatarSize = 0;
            needsSenderProfile = false;
        } else {
            avatarSize = 30;
            needsSenderProfile = true;
        }

        if (this.props.mxEvent.sender && avatarSize) {
            let member;
            // set member to receiver (target) if it is a 3PID invite
            // so that the correct avatar is shown as the text is
            // `$target accepted the invitation for $email`
            if (this.props.mxEvent.getContent().third_party_invite) {
                member = this.props.mxEvent.target;
            } else {
                member = this.props.mxEvent.sender;
            }
            avatar = (
                <div className="mx_EventTile_avatar">
                    <MemberAvatar
                        member={member}
                        width={avatarSize}
                        height={avatarSize}
                        viewUserOnClick={true}
                    />
                </div>
            );
        }

        if (needsSenderProfile && this.props.hideSender !== true) {
            if (!this.props.tileShape) {
                sender = <SenderProfile onClick={this.onSenderProfileClick}
                    mxEvent={this.props.mxEvent}
                    enableFlair={this.props.enableFlair}
                />;
            } else {
                sender = <SenderProfile mxEvent={this.props.mxEvent} enableFlair={this.props.enableFlair} />;
            }
        }

        const isInThreadTimeline = this.props.tileShape === TileShape.Thread;
        const actionBar = !isEditing ? <MessageActionBar
            mxEvent={this.props.mxEvent}
            reactions={this.state.reactions}
            permalinkCreator={this.props.permalinkCreator}
            getTile={this.getTile}
            getReplyThread={this.getReplyThread}
            onFocusChange={this.onActionBarFocusChange}
<<<<<<< HEAD
            isInThreadTimeline={isInThreadTimeline}
=======
            isQuoteExpanded={isQuoteExpanded}
            toggleThreadExpanded={() => this.setQuoteExpanded(!isQuoteExpanded)}
>>>>>>> 8e497f8c
        /> : undefined;

        const showTimestamp = this.props.mxEvent.getTs()
            && (this.props.alwaysShowTimestamps
            || this.props.last
            || this.state.hover
            || this.state.actionBarFocused);

        const timestamp = showTimestamp ?
            <MessageTimestamp showTwelveHour={this.props.isTwelveHour} ts={this.props.mxEvent.getTs()} /> : null;

        const keyRequestHelpText =
            <div className="mx_EventTile_keyRequestInfo_tooltip_contents">
                <p>
                    { this.state.previouslyRequestedKeys ?
                        _t( 'Your key share request has been sent - please check your other sessions ' +
                            'for key share requests.') :
                        _t( 'Key share requests are sent to your other sessions automatically. If you ' +
                            'rejected or dismissed the key share request on your other sessions, click ' +
                            'here to request the keys for this session again.')
                    }
                </p>
                <p>
                    { _t( 'If your other sessions do not have the key for this message you will not ' +
                            'be able to decrypt them.')
                    }
                </p>
            </div>;
        const keyRequestInfoContent = this.state.previouslyRequestedKeys ?
            _t('Key request sent.') :
            _t(
                '<requestLink>Re-request encryption keys</requestLink> from your other sessions.',
                {},
                { 'requestLink': (sub) => <a onClick={this.onRequestKeysClick}>{ sub }</a> },
            );

        const keyRequestInfo = isEncryptionFailure && !isRedacted ?
            <div className="mx_EventTile_keyRequestInfo">
                <span className="mx_EventTile_keyRequestInfo_text">
                    { keyRequestInfoContent }
                </span>
                <TooltipButton helpText={keyRequestHelpText} />
            </div> : null;

        let reactionsRow;
        if (!isRedacted) {
            reactionsRow = <ReactionsRow
                mxEvent={this.props.mxEvent}
                reactions={this.state.reactions}
            />;
        }

        const linkedTimestamp = <a
            href={permalink}
            onClick={this.onPermalinkClicked}
            aria-label={formatTime(new Date(this.props.mxEvent.getTs()), this.props.isTwelveHour)}
        >
            { timestamp }
        </a>;

        const useIRCLayout = this.props.layout == Layout.IRC;
        const groupTimestamp = !useIRCLayout ? linkedTimestamp : null;
        const ircTimestamp = useIRCLayout ? linkedTimestamp : null;
        const groupPadlock = !useIRCLayout && !isBubbleMessage && this.renderE2EPadlock();
        const ircPadlock = useIRCLayout && !isBubbleMessage && this.renderE2EPadlock();

        let msgOption;
        if (this.props.showReadReceipts) {
            const readAvatars = this.getReadAvatars();
            msgOption = readAvatars;
        }

        switch (this.props.tileShape) {
            case TileShape.Notif: {
                const room = this.context.getRoom(this.props.mxEvent.getRoomId());
                return React.createElement(this.props.as || "li", {
                    "className": classes,
                    "aria-live": ariaLive,
                    "aria-atomic": true,
                    "data-scroll-tokens": scrollToken,
                }, [
                    <div className="mx_EventTile_roomName" key="mx_EventTile_roomName">
                        <RoomAvatar room={room} width={28} height={28} />
                        <a href={permalink} onClick={this.onPermalinkClicked}>
                            { room ? room.name : '' }
                        </a>
                    </div>,
                    <div className="mx_EventTile_senderDetails" key="mx_EventTile_senderDetails">
                        { avatar }
                        <a href={permalink} onClick={this.onPermalinkClicked}>
                            { sender }
                            { timestamp }
                        </a>
                    </div>,
                    <div className="mx_EventTile_line" key="mx_EventTile_line">
                        <EventTileType ref={this.tile}
                            mxEvent={this.props.mxEvent}
                            highlights={this.props.highlights}
                            highlightLink={this.props.highlightLink}
                            showUrlPreview={this.props.showUrlPreview}
                            onHeightChanged={this.props.onHeightChanged}
                            tileShape={this.props.tileShape}
                        />
                    </div>,
                ]);
            }
            case TileShape.Thread: {
                const room = this.context.getRoom(this.props.mxEvent.getRoomId());
                return React.createElement(this.props.as || "li", {
                    "className": classes,
                    "aria-live": ariaLive,
                    "aria-atomic": true,
                    "data-scroll-tokens": scrollToken,
                }, [
                    <div className="mx_EventTile_roomName" key="mx_EventTile_roomName">
                        <RoomAvatar room={room} width={28} height={28} />
                        <a href={permalink} onClick={this.onPermalinkClicked}>
                            { room ? room.name : '' }
                        </a>
                    </div>,
                    <div className="mx_EventTile_senderDetails" key="mx_EventTile_senderDetails">
                        { avatar }
                        <a href={permalink} onClick={this.onPermalinkClicked}>
                            { sender }
                            { timestamp }
                        </a>
                    </div>,
                    <div className="mx_EventTile_line" key="mx_EventTile_line">
                        <EventTileType ref={this.tile}
                            mxEvent={this.props.mxEvent}
                            highlights={this.props.highlights}
                            highlightLink={this.props.highlightLink}
                            showUrlPreview={this.props.showUrlPreview}
                            onHeightChanged={this.props.onHeightChanged}
                            tileShape={this.props.tileShape}
                        />
                        { actionBar }
                    </div>,
                ]);
            }
            case TileShape.FileGrid: {
                return React.createElement(this.props.as || "li", {
                    "className": classes,
                    "aria-live": ariaLive,
                    "aria-atomic": true,
                    "data-scroll-tokens": scrollToken,
                }, [
                    <div className="mx_EventTile_line" key="mx_EventTile_line">
                        <EventTileType ref={this.tile}
                            mxEvent={this.props.mxEvent}
                            highlights={this.props.highlights}
                            highlightLink={this.props.highlightLink}
                            showUrlPreview={this.props.showUrlPreview}
                            tileShape={this.props.tileShape}
                            onHeightChanged={this.props.onHeightChanged}
                        />
                    </div>,
                    <a
                        className="mx_EventTile_senderDetailsLink"
                        key="mx_EventTile_senderDetailsLink"
                        href={permalink}
                        onClick={this.onPermalinkClicked}
                    >
                        <div className="mx_EventTile_senderDetails">
                            { sender }
                            { timestamp }
                        </div>
                    </a>,
                ]);
            }

            default: {
                const thread = haveTileForEvent(this.props.mxEvent) &&
                    ReplyThread.hasThreadReply(this.props.mxEvent) ? (
                        <ReplyThread
                            parentEv={this.props.mxEvent}
                            onHeightChanged={this.props.onHeightChanged}
                            ref={this.replyThread}
                            permalinkCreator={this.props.permalinkCreator}
                            layout={this.props.layout}
                            alwaysShowTimestamps={this.props.alwaysShowTimestamps || this.state.hover}
                            isQuoteExpanded={isQuoteExpanded}
                            setQuoteExpanded={this.setQuoteExpanded}
                        />) : null;
                const isOwnEvent = this.props.mxEvent?.sender?.userId === MatrixClientPeg.get().getUserId();

                // tab-index=-1 to allow it to be focusable but do not add tab stop for it, primarily for screen readers
                return (
                    React.createElement(this.props.as || "li", {
                        "ref": this.ref,
                        "className": classes,
                        "tabIndex": -1,
                        "aria-live": ariaLive,
                        "aria-atomic": "true",
                        "data-scroll-tokens": scrollToken,
                        "data-layout": this.props.layout,
                        "data-self": isOwnEvent,
                        "data-has-reply": !!thread,
                        "onMouseEnter": () => this.setState({ hover: true }),
                        "onMouseLeave": () => this.setState({ hover: false }),
                    }, <>
                        { ircTimestamp }
                        { sender }
                        { ircPadlock }
                        { avatar }
                        <div className="mx_EventTile_line" key="mx_EventTile_line">
                            { groupTimestamp }
                            { groupPadlock }
                            { thread }
                            <EventTileType ref={this.tile}
                                mxEvent={this.props.mxEvent}
                                replacingEventId={this.props.replacingEventId}
                                editState={this.props.editState}
                                highlights={this.props.highlights}
                                highlightLink={this.props.highlightLink}
                                showUrlPreview={this.props.showUrlPreview}
                                permalinkCreator={this.props.permalinkCreator}
                                onHeightChanged={this.props.onHeightChanged}
                                callEventGrouper={this.props.callEventGrouper}
                            />
                            { keyRequestInfo }
                            { actionBar }
                            { this.props.layout === Layout.IRC && (reactionsRow) }
                            { this.renderThreadInfo() }
                        </div>
                        { this.props.layout !== Layout.IRC && (reactionsRow) }
                        { msgOption }
                    </>)
                );
            }
        }
    }
}

// XXX this'll eventually be dynamic based on the fields once we have extensible event types
const messageTypes = ['m.room.message', 'm.sticker'];
function isMessageEvent(ev) {
    return (messageTypes.includes(ev.getType()));
}

export function haveTileForEvent(e: MatrixEvent, showHiddenEvents?: boolean) {
    // Only messages have a tile (black-rectangle) if redacted
    if (e.isRedacted() && !isMessageEvent(e)) return false;

    // No tile for replacement events since they update the original tile
    if (e.isRelation("m.replace")) return false;

    const handler = getHandlerTile(e);
    if (handler === undefined) return false;
    if (handler === 'messages.TextualEvent') {
        return hasText(e, showHiddenEvents);
    } else if (handler === 'messages.RoomCreate') {
        return Boolean(e.getContent()['predecessor']);
    } else {
        return true;
    }
}

function E2ePadlockUndecryptable(props) {
    return (
        <E2ePadlock title={_t("This message cannot be decrypted")} icon="undecryptable" {...props} />
    );
}

function E2ePadlockUnverified(props) {
    return (
        <E2ePadlock title={_t("Encrypted by an unverified session")} icon="unverified" {...props} />
    );
}

function E2ePadlockUnencrypted(props) {
    return (
        <E2ePadlock title={_t("Unencrypted")} icon="unencrypted" {...props} />
    );
}

function E2ePadlockUnknown(props) {
    return (
        <E2ePadlock title={_t("Encrypted by a deleted session")} icon="unknown" {...props} />
    );
}

function E2ePadlockUnauthenticated(props) {
    return (
        <E2ePadlock
            title={_t("The authenticity of this encrypted message can't be guaranteed on this device.")}
            icon="unauthenticated"
            {...props}
        />
    );
}

interface IE2ePadlockProps {
    icon: string;
    title: string;
}

interface IE2ePadlockState {
    hover: boolean;
}

class E2ePadlock extends React.Component<IE2ePadlockProps, IE2ePadlockState> {
    constructor(props) {
        super(props);

        this.state = {
            hover: false,
        };
    }

    onHoverStart = () => {
        this.setState({ hover: true });
    };

    onHoverEnd = () => {
        this.setState({ hover: false });
    };

    render() {
        let tooltip = null;
        if (this.state.hover) {
            tooltip = <Tooltip className="mx_EventTile_e2eIcon_tooltip" label={this.props.title} />;
        }

        const classes = `mx_EventTile_e2eIcon mx_EventTile_e2eIcon_${this.props.icon}`;
        return (
            <div
                className={classes}
                onMouseEnter={this.onHoverStart}
                onMouseLeave={this.onHoverEnd}
            >{ tooltip }</div>
        );
    }
}

interface ISentReceiptProps {
    messageState: string; // TODO: Types for message sending state
}

interface ISentReceiptState {
    hover: boolean;
}

class SentReceipt extends React.PureComponent<ISentReceiptProps, ISentReceiptState> {
    constructor(props) {
        super(props);

        this.state = {
            hover: false,
        };
    }

    onHoverStart = () => {
        this.setState({ hover: true });
    };

    onHoverEnd = () => {
        this.setState({ hover: false });
    };

    render() {
        const isSent = !this.props.messageState || this.props.messageState === 'sent';
        const isFailed = this.props.messageState === 'not_sent';
        const receiptClasses = classNames({
            'mx_EventTile_receiptSent': isSent,
            'mx_EventTile_receiptSending': !isSent && !isFailed,
        });

        let nonCssBadge = null;
        if (isFailed) {
            nonCssBadge = <NotificationBadge
                notification={StaticNotificationState.RED_EXCLAMATION}
            />;
        }

        let tooltip = null;
        if (this.state.hover) {
            let label = _t("Sending your message...");
            if (this.props.messageState === 'encrypting') {
                label = _t("Encrypting your message...");
            } else if (isSent) {
                label = _t("Your message was sent");
            } else if (isFailed) {
                label = _t("Failed to send");
            }
            // The yOffset is somewhat arbitrary - it just brings the tooltip down to be more associated
            // with the read receipt.
            tooltip = <Tooltip className="mx_EventTile_readAvatars_receiptTooltip" label={label} yOffset={20} />;
        }

        return (
            <div className="mx_EventTile_msgOption">
                <span className="mx_EventTile_readAvatars">
                    <span className={receiptClasses} onMouseEnter={this.onHoverStart} onMouseLeave={this.onHoverEnd}>
                        { nonCssBadge }
                        { tooltip }
                    </span>
                </span>
            </div>
        );
    }
}<|MERGE_RESOLUTION|>--- conflicted
+++ resolved
@@ -1064,12 +1064,8 @@
             getTile={this.getTile}
             getReplyThread={this.getReplyThread}
             onFocusChange={this.onActionBarFocusChange}
-<<<<<<< HEAD
             isInThreadTimeline={isInThreadTimeline}
-=======
-            isQuoteExpanded={isQuoteExpanded}
             toggleThreadExpanded={() => this.setQuoteExpanded(!isQuoteExpanded)}
->>>>>>> 8e497f8c
         /> : undefined;
 
         const showTimestamp = this.props.mxEvent.getTs()
