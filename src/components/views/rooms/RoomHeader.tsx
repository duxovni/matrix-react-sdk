/*
Copyright 2015, 2016 OpenMarket Ltd
Copyright 2019, 2021 The Matrix.org Foundation C.I.C.

Licensed under the Apache License, Version 2.0 (the "License");
you may not use this file except in compliance with the License.
You may obtain a copy of the License at

    http://www.apache.org/licenses/LICENSE-2.0

Unless required by applicable law or agreed to in writing, software
distributed under the License is distributed on an "AS IS" BASIS,
WITHOUT WARRANTIES OR CONDITIONS OF ANY KIND, either express or implied.
See the License for the specific language governing permissions and
limitations under the License.
*/

import React from 'react';
import classNames from 'classnames';
import { _t } from '../../../languageHandler';
import { MatrixClientPeg } from '../../../MatrixClientPeg';

import SettingsStore from "../../../settings/SettingsStore";
import RoomHeaderButtons from '../right_panel/RoomHeaderButtons';
import E2EIcon from './E2EIcon';
import DecoratedRoomAvatar from "../avatars/DecoratedRoomAvatar";
import AccessibleTooltipButton from "../elements/AccessibleTooltipButton";
import RoomTopic from "../elements/RoomTopic";
import RoomName from "../elements/RoomName";
import { PlaceCallType } from "../../../CallHandler";
import { replaceableComponent } from "../../../utils/replaceableComponent";
import Modal from '../../../Modal';
import InfoDialog from "../dialogs/InfoDialog";
import { throttle } from 'lodash';
import { MatrixEvent, Room, RoomState } from 'matrix-js-sdk/src';
import { E2EStatus } from '../../../utils/ShieldUtils';
import { IOOBData } from '../../../stores/ThreepidInviteStore';
import { SearchScope } from './SearchBar';

export interface ISearchInfo {
    searchTerm: string;
    searchScope: SearchScope;
    searchCount: number;
}

interface IProps {
    room: Room;
    oobData?: IOOBData;
    inRoom: boolean;
    onSettingsClick: () => void;
    onSearchClick: () => void;
    onForgetClick: () => void;
    onCallPlaced: (type: PlaceCallType) => void;
    onCreateGroupCall: (type: PlaceCallType) => void;
    onAppsClick: () => void;
    e2eStatus: E2EStatus;
    appsShown: boolean;
    searchInfo: ISearchInfo;
}

@replaceableComponent("views.rooms.RoomHeader")
export default class RoomHeader extends React.Component<IProps> {
    static defaultProps = {
        editing: false,
        inRoom: false,
    };

    public componentDidMount() {
        const cli = MatrixClientPeg.get();
        cli.on("RoomState.events", this.onRoomStateEvents);
    }

    public componentWillUnmount() {
        const cli = MatrixClientPeg.get();
        if (cli) {
            cli.removeListener("RoomState.events", this.onRoomStateEvents);
        }
    }

    private onRoomStateEvents = (event: MatrixEvent, state: RoomState) => {
        if (!this.props.room || event.getRoomId() !== this.props.room.roomId) {
            return;
        }

        // redisplay the room name, topic, etc.
        this.rateLimitedUpdate();
    };

    private rateLimitedUpdate = throttle(() => {
        this.forceUpdate();
    }, 500, { leading: true, trailing: true });

    private displayInfoDialogAboutScreensharing() {
        Modal.createDialog(InfoDialog, {
            title: _t("Screen sharing is here!"),
            description: _t("You can now share your screen by pressing the \"screen share\" " +
            "button during a call. You can even do this in audio calls if both sides support it!"),
        });
    }

    public render() {
        let searchStatus = null;

        // don't display the search count until the search completes and
        // gives us a valid (possibly zero) searchCount.
        if (this.props.searchInfo &&
            this.props.searchInfo.searchCount !== undefined &&
            this.props.searchInfo.searchCount !== null) {
            searchStatus = <div className="mx_RoomHeader_searchStatus">&nbsp;
                { _t("(~%(count)s results)", { count: this.props.searchInfo.searchCount }) }
            </div>;
        }

        // XXX: this is a bit inefficient - we could just compare room.name for 'Empty room'...
        let settingsHint = false;
        const members = this.props.room ? this.props.room.getJoinedMembers() : undefined;
        if (members) {
            if (members.length === 1 && members[0].userId === MatrixClientPeg.get().credentials.userId) {
                const nameEvent = this.props.room.currentState.getStateEvents('m.room.name', '');
                if (!nameEvent || !nameEvent.getContent().name) {
                    settingsHint = true;
                }
            }
        }

        let oobName = _t("Join Room");
        if (this.props.oobData && this.props.oobData.name) {
            oobName = this.props.oobData.name;
        }

        const textClasses = classNames('mx_RoomHeader_nametext', { mx_RoomHeader_settingsHint: settingsHint });
        const name =
            <div className="mx_RoomHeader_name" onClick={this.props.onSettingsClick}>
                <RoomName room={this.props.room}>
                    { (name) => {
                        const roomName = name || oobName;
                        return <div dir="auto" className={textClasses} title={roomName}>{ roomName }</div>;
                    } }
                </RoomName>
                { searchStatus }
            </div>;

        const topicElement = <RoomTopic room={this.props.room}>
            { (topic, ref) => <div className="mx_RoomHeader_topic" ref={ref} title={topic} dir="auto">
                { topic }
            </div> }
        </RoomTopic>;

        let roomAvatar;
        if (this.props.room) {
            roomAvatar = <DecoratedRoomAvatar
                room={this.props.room}
                avatarSize={32}
                oobData={this.props.oobData}
                viewAvatarOnClick={true}
            />;
        }

        const buttons: JSX.Element[] = [];

        if (this.props.inRoom && SettingsStore.getValue("showCallButtonsInComposer")) {
            const voiceCallButton = <AccessibleTooltipButton
                className="mx_RoomHeader_button mx_RoomHeader_voiceCallButton"
                onClick={() => this.props.onCallPlaced(PlaceCallType.Voice)}
                title={_t("Voice call")}
                key="voice"
            />;
            const videoCallButton = <AccessibleTooltipButton
                className="mx_RoomHeader_button mx_RoomHeader_videoCallButton"
                onClick={(ev: React.MouseEvent<Element>) => ev.shiftKey ?
                    this.displayInfoDialogAboutScreensharing() : this.props.onCallPlaced(PlaceCallType.Video)}
                title={_t("Video call")}
                key="video"
            />;
            buttons.push(voiceCallButton, videoCallButton);
        }

        if (this.props.onForgetClick) {
            const forgetButton = <AccessibleTooltipButton
                className="mx_RoomHeader_button mx_RoomHeader_forgetButton"
                onClick={this.props.onForgetClick}
                title={_t("Forget room")}
                key="forget"
            />;
            buttons.push(forgetButton);
        }

        if (this.props.onAppsClick) {
            const appsButton = <AccessibleTooltipButton
                className={classNames("mx_RoomHeader_button mx_RoomHeader_appsButton", {
                    mx_RoomHeader_appsButton_highlight: this.props.appsShown,
                })}
                onClick={this.props.onAppsClick}
                title={this.props.appsShown ? _t("Hide Widgets") : _t("Show Widgets")}
                key="apps"
            />;
            buttons.push(appsButton);
        }

        if (this.props.onSearchClick && this.props.inRoom) {
<<<<<<< HEAD
            searchButton =
                <AccessibleTooltipButton
                    className="mx_RoomHeader_button mx_RoomHeader_searchButton"
                    onClick={this.props.onSearchClick}
                    title={_t("Search")} />;
        }

        let voiceCallButton;
        let videoCallButton;
        let groupVoiceCallButton;
        let groupVideoCallButton;
        if (this.props.inRoom && SettingsStore.getValue("showCallButtonsInComposer")) {
            groupVoiceCallButton =
                <AccessibleTooltipButton
                    className="mx_RoomHeader_button mx_RoomHeader_voiceCallButton"
                    onClick={() => this.props.onCreateGroupCall(PlaceCallType.Voice)}
                    title={_t("Group Voice call")} />;
            groupVideoCallButton =
                <AccessibleTooltipButton
                    className="mx_RoomHeader_button mx_RoomHeader_videoCallButton"
                    onClick={() => this.props.onCreateGroupCall(PlaceCallType.Video)}
                    title={_t("Group Video call")} />;
            voiceCallButton =
                <AccessibleTooltipButton
                    className="mx_RoomHeader_button mx_RoomHeader_voiceCallButton"
                    onClick={() => this.props.onCallPlaced(PlaceCallType.Voice)}
                    title={_t("Voice call")} />;
            videoCallButton =
                <AccessibleTooltipButton
                    className="mx_RoomHeader_button mx_RoomHeader_videoCallButton"
                    onClick={(ev: React.MouseEvent<Element>) => ev.shiftKey ?
                        this.displayInfoDialogAboutScreensharing() : this.props.onCallPlaced(PlaceCallType.Video)}
                    title={_t("Video call")} />;
=======
            const searchButton = <AccessibleTooltipButton
                className="mx_RoomHeader_button mx_RoomHeader_searchButton"
                onClick={this.props.onSearchClick}
                title={_t("Search")}
                key="search"
            />;
            buttons.push(searchButton);
>>>>>>> bc32f05f
        }

        const rightRow =
            <div className="mx_RoomHeader_buttons">
<<<<<<< HEAD
                { groupVideoCallButton }
                { groupVoiceCallButton }
                { videoCallButton }
                { voiceCallButton }
                { forgetButton }
                { appsButton }
                { searchButton }
=======
                { buttons }
>>>>>>> bc32f05f
            </div>;

        const e2eIcon = this.props.e2eStatus ? <E2EIcon status={this.props.e2eStatus} /> : undefined;

        return (
            <div className="mx_RoomHeader light-panel">
                <div className="mx_RoomHeader_wrapper" aria-owns="mx_RightPanel">
                    <div className="mx_RoomHeader_avatar">{ roomAvatar }</div>
                    <div className="mx_RoomHeader_e2eIcon">{ e2eIcon }</div>
                    { name }
                    { topicElement }
                    { rightRow }
                    <RoomHeaderButtons room={this.props.room} />
                </div>
            </div>
        );
    }
}<|MERGE_RESOLUTION|>--- conflicted
+++ resolved
@@ -159,6 +159,16 @@
         const buttons: JSX.Element[] = [];
 
         if (this.props.inRoom && SettingsStore.getValue("showCallButtonsInComposer")) {
+            const groupVoiceCallButton =
+                <AccessibleTooltipButton
+                    className="mx_RoomHeader_button mx_RoomHeader_voiceCallButton"
+                    onClick={() => this.props.onCreateGroupCall(PlaceCallType.Voice)}
+                    title={_t("Group Voice call")} />;
+            const groupVideoCallButton =
+                <AccessibleTooltipButton
+                    className="mx_RoomHeader_button mx_RoomHeader_videoCallButton"
+                    onClick={() => this.props.onCreateGroupCall(PlaceCallType.Video)}
+                    title={_t("Group Video call")} />;
             const voiceCallButton = <AccessibleTooltipButton
                 className="mx_RoomHeader_button mx_RoomHeader_voiceCallButton"
                 onClick={() => this.props.onCallPlaced(PlaceCallType.Voice)}
@@ -172,7 +182,7 @@
                 title={_t("Video call")}
                 key="video"
             />;
-            buttons.push(voiceCallButton, videoCallButton);
+            buttons.push(groupVoiceCallButton, groupVideoCallButton, voiceCallButton, videoCallButton);
         }
 
         if (this.props.onForgetClick) {
@@ -198,41 +208,6 @@
         }
 
         if (this.props.onSearchClick && this.props.inRoom) {
-<<<<<<< HEAD
-            searchButton =
-                <AccessibleTooltipButton
-                    className="mx_RoomHeader_button mx_RoomHeader_searchButton"
-                    onClick={this.props.onSearchClick}
-                    title={_t("Search")} />;
-        }
-
-        let voiceCallButton;
-        let videoCallButton;
-        let groupVoiceCallButton;
-        let groupVideoCallButton;
-        if (this.props.inRoom && SettingsStore.getValue("showCallButtonsInComposer")) {
-            groupVoiceCallButton =
-                <AccessibleTooltipButton
-                    className="mx_RoomHeader_button mx_RoomHeader_voiceCallButton"
-                    onClick={() => this.props.onCreateGroupCall(PlaceCallType.Voice)}
-                    title={_t("Group Voice call")} />;
-            groupVideoCallButton =
-                <AccessibleTooltipButton
-                    className="mx_RoomHeader_button mx_RoomHeader_videoCallButton"
-                    onClick={() => this.props.onCreateGroupCall(PlaceCallType.Video)}
-                    title={_t("Group Video call")} />;
-            voiceCallButton =
-                <AccessibleTooltipButton
-                    className="mx_RoomHeader_button mx_RoomHeader_voiceCallButton"
-                    onClick={() => this.props.onCallPlaced(PlaceCallType.Voice)}
-                    title={_t("Voice call")} />;
-            videoCallButton =
-                <AccessibleTooltipButton
-                    className="mx_RoomHeader_button mx_RoomHeader_videoCallButton"
-                    onClick={(ev: React.MouseEvent<Element>) => ev.shiftKey ?
-                        this.displayInfoDialogAboutScreensharing() : this.props.onCallPlaced(PlaceCallType.Video)}
-                    title={_t("Video call")} />;
-=======
             const searchButton = <AccessibleTooltipButton
                 className="mx_RoomHeader_button mx_RoomHeader_searchButton"
                 onClick={this.props.onSearchClick}
@@ -240,22 +215,11 @@
                 key="search"
             />;
             buttons.push(searchButton);
->>>>>>> bc32f05f
         }
 
         const rightRow =
             <div className="mx_RoomHeader_buttons">
-<<<<<<< HEAD
-                { groupVideoCallButton }
-                { groupVoiceCallButton }
-                { videoCallButton }
-                { voiceCallButton }
-                { forgetButton }
-                { appsButton }
-                { searchButton }
-=======
                 { buttons }
->>>>>>> bc32f05f
             </div>;
 
         const e2eIcon = this.props.e2eStatus ? <E2EIcon status={this.props.e2eStatus} /> : undefined;
