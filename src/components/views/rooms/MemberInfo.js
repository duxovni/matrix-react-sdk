--- conflicted
+++ resolved
@@ -643,15 +643,11 @@
     _calculateOpsPermissions: async function(member) {
         let canDeactivate = false;
         if (this.context.matrixClient) {
-<<<<<<< HEAD
-            canDeactivate = await this.context.matrixClient.isSynapseAdministrator();
-=======
             try {
                 canDeactivate = await this.context.matrixClient.isSynapseAdministrator();
             } catch (e) {
                 console.error(e);
             }
->>>>>>> 9a6e44a7
         }
 
         const defaultPerms = {
