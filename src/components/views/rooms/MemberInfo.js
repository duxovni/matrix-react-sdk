--- conflicted
+++ resolved
@@ -621,11 +621,8 @@
         const member = this.props.member;
 
         let ignoreButton = null;
-<<<<<<< HEAD
         let insertPillButton = null;
-=======
         let inviteUserButton = null;
->>>>>>> c8a489ca
         let readReceiptButton = null;
 
         // Only allow the user to ignore the user if its not ourselves
@@ -692,11 +689,7 @@
             }
         }
 
-<<<<<<< HEAD
-        if (!ignoreButton && !readReceiptButton && !insertPillButton) return null;
-=======
-        if (!ignoreButton && !readReceiptButton && !inviteUserButton) return null;
->>>>>>> c8a489ca
+        if (!ignoreButton && !readReceiptButton && !insertPillButton && !inviteUserButton) return null;
 
         return (
             <div>
