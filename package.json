--- conflicted
+++ resolved
@@ -31,11 +31,7 @@
   "typings": "./lib/index.d.ts",
   "matrix_src_main": "./src/index.js",
   "scripts": {
-<<<<<<< HEAD
     "prepare": "yarn build",
-=======
-    "prepublish": "yarn build",
->>>>>>> 8c56c599
     "i18n": "matrix-gen-i18n",
     "prunei18n": "matrix-prune-i18n",
     "diff-i18n": "cp src/i18n/strings/en_EN.json src/i18n/strings/en_EN_orig.json && ./scripts/gen-i18n.js && node scripts/compare-file.js src/i18n/strings/en_EN_orig.json src/i18n/strings/en_EN.json",
